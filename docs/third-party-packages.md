--- conflicted
+++ resolved
@@ -69,21 +69,19 @@
 
 The ultimate Python library in building OAuth and OpenID Connect clients and servers. Check out how to integrate with [Starlette](https://docs.authlib.org/en/latest/client/starlette.html).
 
-<<<<<<< HEAD
 ### Starlette OAuth2 API
 
 <a href="https://gitlab.com/jorgecarleitao/starlette-oauth2-api" target="_blank">Gitlab</a>
 
 A starlette middleware to add authentication and authorization through JWTs.
 It relies solely on an auth provider to issue access and/or id tokens to clients.
-=======
+
 ### Starlette Context
 
 <a href="https://github.com/tomwojcik/starlette-context" target="_blank">GitHub</a>
 
 Middleware for Starlette that allows you to store and access the context data of a request.
 Can be used with logging so logs automatically use request headers such as x-request-id or x-correlation-id.
->>>>>>> 3c7e6af1
 
 ## Frameworks
 
