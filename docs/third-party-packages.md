
Starlette has a rapidly growing community of developers, building tools that integrate into Starlette, tools that depend on Starlette, etc.

Here are some of those third party packages:


## Backports

### Python 3.5 port

<a href="https://github.com/em92/starlette" target="_blank">GitHub</a>

## Plugins

### Starlette APISpec

<a href="https://github.com/Woile/starlette-apispec" target="_blank">GitHub</a>

Simple APISpec integration for Starlette.
Document your REST API built with Starlette by declaring OpenAPI (Swagger)
schemas in YAML format in your endpoint's docstrings.

### SpecTree

<a href="https://github.com/0b01001001/spectree" target="_blank">GitHub</a>

Generate OpenAPI spec document and validate request & response with Python annotations. Less boilerplate code(no need for YAML).

### Mangum

<a href="https://github.com/erm/mangum" target="_blank">GitHub</a>

Serverless ASGI adapter for AWS Lambda & API Gateway.

### Nejma

<a href="https://github.com/taoufik07/nejma" target="_blank">GitHub</a>

Manage and send messages to groups of channels using websockets.
Checkout <a href="https://github.com/taoufik07/nejma-chat" target="_blank">nejma-chat</a>, a simple chat application built using `nejma` and `starlette`.

### ChannelBox

<a href="https://github.com/Sobolev5/channel-box" target="_blank">GitHub</a>

Another solution for websocket broadcast. Send messages to channel groups from any part of your code.
Checkout <a href="https://svue-backend.andrey-sobolev.ru/chat/chat1/" target="_blank">channel-box-chat</a>, a simple chat application built using `channel-box` and `starlette`.

### Scout APM

<a href="https://github.com/scoutapp/scout_apm_python" target="_blank">GitHub</a>

An APM (Application Performance Monitoring) solution that can
instrument your application to find performance bottlenecks.

### Starlette Prometheus

<a href="https://github.com/perdy/starlette-prometheus" target="_blank">GitHub</a>

A plugin for providing an endpoint that exposes [Prometheus](https://prometheus.io/) metrics based on its [official python client](https://github.com/prometheus/client_python).

### webargs-starlette

<a href="https://github.com/sloria/webargs-starlette" target="_blank">GitHub</a>

Declarative request parsing and validation for Starlette, built on top
of [webargs](https://github.com/marshmallow-code/webargs).

Allows you to parse querystring, JSON, form, headers, and cookies using
type annotations.

### Authlib

<a href="https://github.com/lepture/Authlib" target="_blank">GitHub</a> |
<a href="https://docs.authlib.org/en/latest/" target="_blank">Documentation</a>

The ultimate Python library in building OAuth and OpenID Connect clients and servers. Check out how to integrate with [Starlette](https://docs.authlib.org/en/latest/client/starlette.html).

### Starlette OAuth2 API

<a href="https://gitlab.com/jorgecarleitao/starlette-oauth2-api" target="_blank">GitLab</a>

A starlette middleware to add authentication and authorization through JWTs.
It relies solely on an auth provider to issue access and/or id tokens to clients.

### Starlette Context

<a href="https://github.com/tomwojcik/starlette-context" target="_blank">GitHub</a>

Middleware for Starlette that allows you to store and access the context data of a request.
Can be used with logging so logs automatically use request headers such as x-request-id or x-correlation-id.

<<<<<<< HEAD

### Starsessions

<a href="https://github.com/alex-oleshkevich/starsessions" target="_blank">GitHub</a>

An alternate session support implementation. With customizable storage backends.

=======
### Starlette Cramjam

<a href="https://github.com/developmentseed/starlette-cramjam" target="_blank">GitHub</a>

A Starlette middleware that allows **brotli**, **gzip** and **deflate** compression algorithm with a minimal requirements.
>>>>>>> 85316543

## Frameworks

### Responder

<a href="https://github.com/taoufik07/responder" target="_blank">GitHub</a> |
<a href="https://python-responder.org/en/latest/" target="_blank">Documentation</a>

Async web service framework. Some Features: flask-style route expression,
yaml support, OpenAPI schema generation, background tasks, graphql.

### FastAPI

<a href="https://github.com/tiangolo/fastapi" target="_blank">GitHub</a> |
<a href="https://fastapi.tiangolo.com/" target="_blank">Documentation</a>

High performance, easy to learn, fast to code, ready for production web API framework.
Inspired by **APIStar**'s previous server system with type declarations for route parameters, based on the OpenAPI specification version 3.0.0+ (with JSON Schema), powered by **Pydantic** for the data handling.

### Flama

<a href="https://github.com/perdy/flama/" target="_blank">GitHub</a> |
<a href="https://flama.perdy.io/" target="_blank">Documentation</a>

Formerly Starlette API.

Flama aims to bring a layer on top of Starlette to provide an **easy to learn** and **fast to develop** approach for building **highly performant** GraphQL and REST APIs. In the same way of Starlette is, Flama is a perfect option for developing **asynchronous** and **production-ready** services.

### Starlette-apps

Roll your own framework with a simple app system, like [Django-GDAPS](https://gdaps.readthedocs.io/en/latest/) or [CakePHP](https://cakephp.org/).

<a href="https://github.com/yourlabs/starlette-apps" target="_blank">GitHub</a><|MERGE_RESOLUTION|>--- conflicted
+++ resolved
@@ -90,7 +90,6 @@
 Middleware for Starlette that allows you to store and access the context data of a request.
 Can be used with logging so logs automatically use request headers such as x-request-id or x-correlation-id.
 
-<<<<<<< HEAD
 
 ### Starsessions
 
@@ -98,13 +97,13 @@
 
 An alternate session support implementation. With customizable storage backends.
 
-=======
+
 ### Starlette Cramjam
 
 <a href="https://github.com/developmentseed/starlette-cramjam" target="_blank">GitHub</a>
 
 A Starlette middleware that allows **brotli**, **gzip** and **deflate** compression algorithm with a minimal requirements.
->>>>>>> 85316543
+
 
 ## Frameworks
 
