--- conflicted
+++ resolved
@@ -1,3 +1,22 @@
+## 0.6.1
+
+Added support for `BaseHTTPMiddleware`, which provides a standard
+request/response interface over a regular ASGI middleware.
+
+This means you can write ASGI middleware while still working at
+a request/response level, rather than handling ASGI messages directly.
+
+```python
+from starlette.middleware.base import BaseHTTPMiddleware
+
+
+class CustomMiddleware(BaseHTTPMiddleware):
+    async def dispatch(self, request, call_next):
+        response = await call_next(request)
+        response.headers['Custom-Header'] = 'Example'
+        return response
+```
+
 ## 0.6.0
 
 ### request.path_params
@@ -19,21 +38,13 @@
 This is different to most Python webframeworks, but I think it actually ends up
 being much more nicely consistent all the way through.
 
-<<<<<<< HEAD
 ### request.url_for()
-=======
-### request.url_for(name, **path_params)
->>>>>>> c047fe4e
 
 Request and WebSocketSession now support URL reversing with `request.url_for(name, **path_params)`.
 This method returns a fully qualified `URL` instance.
 The URL instance is a string-like object.
 
-<<<<<<< HEAD
 ### app.url_path_for()
-=======
-### app.url_path_for(name, **path_params)
->>>>>>> c047fe4e
 
 Applications now support URL path reversing with `app.url_path_for(name, **path_params)`.
 This method returns a `URL` instance with the path and scheme set.
