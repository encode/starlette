Starlette encourages a strict separation of configuration from code,
following [the twelve-factor pattern][twelve-factor].

Configuration should be stored in environment variables, or in a `.env` file
that is not committed to source control.

<<<<<<< HEAD
```python title="app.py"
from sqlalchemy import create_engine
=======
```python title="main.py"
import databases

>>>>>>> a2a3df31
from starlette.applications import Starlette
from starlette.config import Config
from starlette.datastructures import CommaSeparatedStrings, Secret

# Config will be read from environment variables and/or ".env" files.
config = Config(".env")

DEBUG = config('DEBUG', cast=bool, default=False)
DATABASE_URL = config('DATABASE_URL')
SECRET_KEY = config('SECRET_KEY', cast=Secret)
ALLOWED_HOSTS = config('ALLOWED_HOSTS', cast=CommaSeparatedStrings)

app = Starlette(debug=DEBUG)
engine = create_engine(DATABASE_URL)
...
```

```shell title=".env"
# Don't commit this to source control.
# Eg. Include ".env" in your `.gitignore` file.
DEBUG=True
DATABASE_URL=postgresql://user:password@localhost:5432/database
SECRET_KEY=43n080musdfjt54t-09sdgr
ALLOWED_HOSTS=127.0.0.1, localhost
```

## Configuration precedence

The order in which configuration values are read is:

* From an environment variable.
* From the `.env` file.
* The default value given in `config`.

If none of those match, then `config(...)` will raise an error.

## Secrets

For sensitive keys, the `Secret` class is useful, since it helps minimize
occasions where the value it holds could leak out into tracebacks or
other code introspection.

To get the value of a `Secret` instance, you must explicitly cast it to a string.
You should only do this at the point at which the value is used.

```python
>>> from myproject import settings
>>> settings.SECRET_KEY
Secret('**********')
>>> str(settings.SECRET_KEY)
'98n349$%8b8-7yjn0n8y93T$23r'
```

!!! tip

    You can use `DatabaseURL` from `databases`
    package [here](https://github.com/encode/databases/blob/ab5eb718a78a27afe18775754e9c0fa2ad9cd211/databases/core.py#L420)
    to store database URLs and avoid leaking them in the logs.

## CommaSeparatedStrings

For holding multiple inside a single config key, the `CommaSeparatedStrings`
type is useful.

```python
>>> from myproject import settings
>>> print(settings.ALLOWED_HOSTS)
CommaSeparatedStrings(['127.0.0.1', 'localhost'])
>>> print(list(settings.ALLOWED_HOSTS))
['127.0.0.1', 'localhost']
>>> print(len(settings.ALLOWED_HOSTS))
2
>>> print(settings.ALLOWED_HOSTS[0])
'127.0.0.1'
```

## Reading or modifying the environment

In some cases you might want to read or modify the environment variables programmatically.
This is particularly useful in testing, where you may want to override particular
keys in the environment.

Rather than reading or writing from `os.environ`, you should use Starlette's
`environ` instance. This instance is a mapping onto the standard `os.environ`
that additionally protects you by raising an error if any environment variable
is set *after* the point that it has already been read by the configuration.

If you're using `pytest`, then you can setup any initial environment in
`tests/conftest.py`.

```python title="tests/conftest.py"
from starlette.config import environ

environ['DEBUG'] = 'TRUE'
```

## Reading prefixed environment variables

You can namespace the environment variables by setting `env_prefix` argument.

```python title="myproject/settings.py"
import os

from starlette.config import Config

os.environ['APP_DEBUG'] = 'yes'
os.environ['ENVIRONMENT'] = 'dev'

config = Config(env_prefix='APP_')

DEBUG = config('DEBUG') # lookups APP_DEBUG, returns "yes"
ENVIRONMENT = config('ENVIRONMENT') # lookups APP_ENVIRONMENT, raises KeyError as variable is not defined
```

## A full example

Structuring large applications can be complex. You need proper separation of
configuration and code, database isolation during tests, separate test and
production databases, etc...

Here we'll take a look at a complete example, that demonstrates how
we can start to structure an application.

First, let's keep our settings, our database table definitions, and our
application logic separated:

```python title="myproject/settings.py"
<<<<<<< HEAD
=======
import databases
>>>>>>> a2a3df31
from starlette.config import Config
from starlette.datastructures import Secret

config = Config(".env")

DEBUG = config('DEBUG', cast=bool, default=False)
SECRET_KEY = config('SECRET_KEY', cast=Secret)

DATABASE_URL = config('DATABASE_URL')
```

```python title="myproject/tables.py"
import sqlalchemy

# Database table definitions.
metadata = sqlalchemy.MetaData()

organisations = sqlalchemy.Table(
    ...
)
```

```python title="myproject/app.py"
from starlette.applications import Starlette
from starlette.middleware import Middleware
from starlette.middleware.sessions import SessionMiddleware
from starlette.routing import Route

from myproject import settings


async def homepage(request):
    ...

routes = [
    Route("/", endpoint=homepage)
]

middleware = [
    Middleware(
        SessionMiddleware,
        secret_key=settings.SECRET_KEY,
    )
]

app = Starlette(debug=settings.DEBUG, routes=routes, middleware=middleware)
```

Now let's deal with our test configuration.
We'd like to create a new test database every time the test suite runs,
and drop it once the tests complete. We'd also like to ensure

```python title="tests/conftest.py"
from starlette.config import environ
from starlette.testclient import TestClient
from sqlalchemy import create_engine
from sqlalchemy_utils import create_database, database_exists, drop_database

# This line would raise an error if we use it after 'settings' has been imported.
environ['DEBUG'] = 'TRUE'

from myproject import settings
from myproject.app import app
from myproject.tables import metadata


@pytest.fixture(autouse=True, scope="session")
def setup_test_database():
    """
    Create a clean test database every time the tests are run.
    """
    url = settings.DATABASE_URL
    engine = create_engine(url)
    assert not database_exists(url), 'Test database already exists. Aborting tests.'
    create_database(url)             # Create the test database.
    metadata.create_all(engine)      # Create the tables.
    yield                            # Run the tests.
    drop_database(url)               # Drop the test database.


@pytest.fixture()
def client():
    """
    Make a 'client' fixture available to test cases.
    """
    # Our fixture is created within a context manager. This ensures that
    # application lifespan runs for every test case.
    with TestClient(app) as test_client:
        yield test_client
```

[twelve-factor]: https://12factor.net/config<|MERGE_RESOLUTION|>--- conflicted
+++ resolved
@@ -4,14 +4,8 @@
 Configuration should be stored in environment variables, or in a `.env` file
 that is not committed to source control.
 
-<<<<<<< HEAD
-```python title="app.py"
+```python title="main.py"
 from sqlalchemy import create_engine
-=======
-```python title="main.py"
-import databases
-
->>>>>>> a2a3df31
 from starlette.applications import Starlette
 from starlette.config import Config
 from starlette.datastructures import CommaSeparatedStrings, Secret
@@ -139,10 +133,6 @@
 application logic separated:
 
 ```python title="myproject/settings.py"
-<<<<<<< HEAD
-=======
-import databases
->>>>>>> a2a3df31
 from starlette.config import Config
 from starlette.datastructures import Secret
 
