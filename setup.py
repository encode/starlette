--- conflicted
+++ resolved
@@ -40,12 +40,7 @@
     install_requires=["anyio>=3.0.0,<4"],
     extras_require={
         "full": [
-<<<<<<< HEAD
-            "aiofiles",
             "graphene; python_version<'3.10'",
-=======
-            "graphene",
->>>>>>> 42592d68
             "itsdangerous",
             "jinja2",
             "python-multipart",
