[flake8]
ignore = W503, E203, B305
max-line-length = 88

[mypy]
disallow_untyped_defs = True
ignore_missing_imports = True
show_error_codes = True

[mypy-tests.*]
disallow_untyped_defs = False
check_untyped_defs = True

[tool:isort]
profile = black
combine_as_imports = True

[tool:pytest]
addopts =
  -rxXs
  --strict-config
  --strict-markers
xfail_strict=True
filterwarnings=
    # Turn warnings that aren't filtered into exceptions
    error
    ignore: Using or importing the ABCs from 'collections' instead of from 'collections\.abc' is deprecated.*:DeprecationWarning
    ignore: The 'context' alias has been deprecated. Please use 'context_value' instead\.:DeprecationWarning
    ignore: The 'variables' alias has been deprecated. Please use 'variable_values' instead\.:DeprecationWarning
    # Workaround for Python 3.9.7 (see https://bugs.python.org/issue45097)
    ignore:The loop argument is deprecated since Python 3\.8, and scheduled for removal in Python 3\.10\.:DeprecationWarning:asyncio
<<<<<<< HEAD
    ignore: The `allow_redirects` argument is deprecated. Use `follow_redirects` instead.:DeprecationWarning
    ignore: Use 'content=<...>' to upload raw bytes/text content.:DeprecationWarning
=======
    ignore: run_until_first_complete is deprecated and will be removed in a future version.:DeprecationWarning
    ignore: starlette\.middleware\.wsgi is deprecated and will be removed in a future release\.*:DeprecationWarning
>>>>>>> e086fc2d

[coverage:run]
source_pkgs = starlette, tests

[coverage:report]
exclude_lines =
    pragma: no cover
    pragma: nocover
    if typing.TYPE_CHECKING:<|MERGE_RESOLUTION|>--- conflicted
+++ resolved
@@ -29,13 +29,10 @@
     ignore: The 'variables' alias has been deprecated. Please use 'variable_values' instead\.:DeprecationWarning
     # Workaround for Python 3.9.7 (see https://bugs.python.org/issue45097)
     ignore:The loop argument is deprecated since Python 3\.8, and scheduled for removal in Python 3\.10\.:DeprecationWarning:asyncio
-<<<<<<< HEAD
     ignore: The `allow_redirects` argument is deprecated. Use `follow_redirects` instead.:DeprecationWarning
     ignore: Use 'content=<...>' to upload raw bytes/text content.:DeprecationWarning
-=======
     ignore: run_until_first_complete is deprecated and will be removed in a future version.:DeprecationWarning
     ignore: starlette\.middleware\.wsgi is deprecated and will be removed in a future release\.*:DeprecationWarning
->>>>>>> e086fc2d
 
 [coverage:run]
 source_pkgs = starlette, tests
