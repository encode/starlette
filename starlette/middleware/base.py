--- conflicted
+++ resolved
@@ -54,16 +54,12 @@
                         assert message["type"] == "http.response.body"
                         yield message.get("body", b"")
 
-<<<<<<< HEAD
+                if app_exc is not None:
+                    raise app_exc
+
             nonlocal call_next_response
 
             call_next_response = StreamingResponse(
-=======
-                if app_exc is not None:
-                    raise app_exc
-
-            response = StreamingResponse(
->>>>>>> 18398e7e
                 status_code=message["status"], content=body_stream()
             )
             call_next_response.raw_headers = message["headers"]
