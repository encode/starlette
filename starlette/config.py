import os
import typing
from collections.abc import MutableMapping
from pathlib import Path


class undefined:
    pass


class EnvironError(Exception):
    pass


class Environ(MutableMapping):
    def __init__(self, environ: typing.MutableMapping = os.environ):
        self._environ = environ
        self._has_been_read: typing.Set[typing.Any] = set()

    def __getitem__(self, key: typing.Any) -> typing.Any:
        self._has_been_read.add(key)
        return self._environ.__getitem__(key)

    def __setitem__(self, key: typing.Any, value: typing.Any) -> None:
        if key in self._has_been_read:
            raise EnvironError(
                f"Attempting to set environ['{key}'], but the value has already been "
                "read."
            )
        self._environ.__setitem__(key, value)

    def __delitem__(self, key: typing.Any) -> None:
        if key in self._has_been_read:
            raise EnvironError(
                f"Attempting to delete environ['{key}'], but the value has already "
                "been read."
            )
        self._environ.__delitem__(key)

    def __iter__(self) -> typing.Iterator:
        return iter(self._environ)

    def __len__(self) -> int:
        return len(self._environ)


environ = Environ()


class Config:
    def __init__(
        self,
        env_file: typing.Union[str, Path] = None,
        environ: typing.Mapping[str, str] = environ,
    ) -> None:
        self.environ = environ
        self.file_values: typing.Dict[str, str] = {}
        if env_file is not None and os.path.isfile(env_file):
            self.file_values = self._read_file(env_file)

    def __call__(
        self, key: str, cast: typing.Callable = None, default: typing.Any = undefined
    ) -> typing.Any:
        return self.get(key, cast, default)

    def get(
        self, key: str, cast: typing.Callable = None, default: typing.Any = undefined
    ) -> typing.Any:
        if key in self.environ:
            value = self.environ[key]
            return self._perform_cast(key, value, cast)
        if key in self.file_values:
            value = self.file_values[key]
            return self._perform_cast(key, value, cast)
        if default is not undefined:
            return self._perform_cast(key, default, cast)
        raise KeyError(f"Config '{key}' is missing, and has no default.")

    def _read_file(self, file_name: typing.Union[str, Path]) -> typing.Dict[str, str]:
<<<<<<< HEAD
        file_values = {}  # type: typing.Dict[str, str]
        with open(file_name, encoding="UTF-8") as input_file:
=======
        file_values: typing.Dict[str, str] = {}
        with open(file_name) as input_file:
>>>>>>> 537ab6af
            for line in input_file.readlines():
                line = line.strip()
                if "=" in line and not line.startswith("#"):
                    key, value = line.split("=", 1)
                    key = key.strip()
                    value = value.strip().strip("\"'")
                    file_values[key] = value
        return file_values

    def _perform_cast(
        self, key: str, value: typing.Any, cast: typing.Callable = None
    ) -> typing.Any:
        if cast is None or value is None:
            return value
        elif cast is bool and isinstance(value, str):
            mapping = {"true": True, "1": True, "false": False, "0": False}
            value = value.lower()
            if value not in mapping:
                raise ValueError(
                    f"Config '{key}' has value '{value}'. Not a valid bool."
                )
            return mapping[value]
        try:
            return cast(value)
        except (TypeError, ValueError):
            raise ValueError(
                f"Config '{key}' has value '{value}'. Not a valid {cast.__name__}."
            )<|MERGE_RESOLUTION|>--- conflicted
+++ resolved
@@ -77,13 +77,8 @@
         raise KeyError(f"Config '{key}' is missing, and has no default.")
 
     def _read_file(self, file_name: typing.Union[str, Path]) -> typing.Dict[str, str]:
-<<<<<<< HEAD
-        file_values = {}  # type: typing.Dict[str, str]
-        with open(file_name, encoding="UTF-8") as input_file:
-=======
         file_values: typing.Dict[str, str] = {}
-        with open(file_name) as input_file:
->>>>>>> 537ab6af
+        with open(file_name, encoding="utf8") as input_file:
             for line in input_file.readlines():
                 line = line.strip()
                 if "=" in line and not line.startswith("#"):
