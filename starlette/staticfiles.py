--- conflicted
+++ resolved
@@ -154,13 +154,8 @@
                 # directory.
                 continue
             try:
-<<<<<<< HEAD
                 stat_result = await anyio.to_thread.run_sync(os.stat, full_path)
-                return (full_path, stat_result)
-=======
-                stat_result = await aio_stat(full_path)
                 return full_path, stat_result
->>>>>>> 1a51dfab
             except FileNotFoundError:
                 pass
         return "", None
