import importlib.util
import os
import stat
import typing
from email.utils import parsedate

import anyio

from starlette.datastructures import URL, Headers
from starlette.exceptions import HTTPException
from starlette.responses import FileResponse, RedirectResponse, Response
from starlette.types import Receive, Scope, Send

PathLike = typing.Union[str, "os.PathLike[str]"]


class NotModifiedResponse(Response):
    NOT_MODIFIED_HEADERS = (
        "cache-control",
        "content-location",
        "date",
        "etag",
        "expires",
        "vary",
    )

    def __init__(self, headers: Headers):
        super().__init__(
            status_code=304,
            headers={
                name: value
                for name, value in headers.items()
                if name in self.NOT_MODIFIED_HEADERS
            },
        )


class StaticFiles:
    def __init__(
        self,
        *,
        directory: PathLike = None,
        packages: typing.List[str] = None,
        html: bool = False,
        check_dir: bool = True,
    ) -> None:
        self.directory = directory
        self.packages = packages
        self.all_directories = self.get_directories(directory, packages)
        self.html = html
        self.config_checked = False
        if check_dir and directory is not None and not os.path.isdir(directory):
            raise RuntimeError(f"Directory '{directory}' does not exist")

    def get_directories(
        self, directory: PathLike = None, packages: typing.List[str] = None
    ) -> typing.List[PathLike]:
        """
        Given `directory` and `packages` arguments, return a list of all the
        directories that should be used for serving static files from.
        """
        directories = []
        if directory is not None:
            directories.append(directory)

        for package in packages or []:
            spec = importlib.util.find_spec(package)
            assert spec is not None, f"Package {package!r} could not be found."
            assert (
                spec.origin is not None
            ), f"Directory 'statics' in package {package!r} could not be found."
            package_directory = os.path.normpath(
                os.path.join(spec.origin, "..", "statics")
            )
            assert os.path.isdir(
                package_directory
            ), f"Directory 'statics' in package {package!r} could not be found."
            directories.append(package_directory)

        return directories

    async def __call__(self, scope: Scope, receive: Receive, send: Send) -> None:
        """
        The ASGI entry point.
        """
        assert scope["type"] == "http"

        if not self.config_checked:
            await self.check_config()
            self.config_checked = True

        path = self.get_path(scope)
        response = await self.get_response(path, scope)
        await response(scope, receive, send)

    def get_path(self, scope: Scope) -> str:
        """
        Given the ASGI scope, return the `path` string to serve up,
        with OS specific path seperators, and any '..', '.' components removed.
        """
        return os.path.normpath(os.path.join(*scope["path"].split("/")))

    async def get_response(self, path: str, scope: Scope) -> Response:
        """
        Returns an HTTP response, given the incoming path, method and request headers.
        """
        if scope["method"] not in ("GET", "HEAD"):
            raise HTTPException(status_code=405)

        try:
            full_path, stat_result = await anyio.to_thread.run_sync(
                self.lookup_path, path
            )
        except (FileNotFoundError, NotADirectoryError):
            if self.html:
                # Check for '404.html' if we're in HTML mode.
                full_path, stat_result = await anyio.to_thread.run_sync(
                    self.lookup_path, "404.html"
                )
<<<<<<< HEAD
                if stat_result is not None and stat.S_ISREG(stat_result.st_mode):
                    return FileResponse(
                        full_path,
                        stat_result=stat_result,
                        method=scope["method"],
                        status_code=404,
                    )
=======
                if stat_result and stat.S_ISREG(stat_result.st_mode):
                    return self.file_response(full_path, stat_result, scope, 404)
>>>>>>> d7835ca3
            raise HTTPException(status_code=404)
        except PermissionError:
            raise HTTPException(status_code=401)
        except OSError:
            raise

        if stat_result and stat.S_ISREG(stat_result.st_mode):
            # We have a static file to serve.
            return self.file_response(full_path, stat_result, scope)

        elif stat_result and stat.S_ISDIR(stat_result.st_mode) and self.html:
            # We're in HTML mode, and have got a directory URL.
            # Check if we have 'index.html' file to serve.
            index_path = os.path.join(path, "index.html")
            full_path, stat_result = await anyio.to_thread.run_sync(
                self.lookup_path, index_path
            )
            if stat_result is not None and stat.S_ISREG(stat_result.st_mode):
                if not scope["path"].endswith("/"):
                    # Directory URLs should redirect to always end in "/".
                    url = URL(scope=scope)
                    url = url.replace(path=url.path + "/")
                    return RedirectResponse(url=url)
                return self.file_response(full_path, stat_result, scope)

        raise HTTPException(status_code=404)

    def lookup_path(
        self, path: str
    ) -> typing.Tuple[str, typing.Optional[os.stat_result]]:
        for directory in self.all_directories:
            full_path = os.path.realpath(os.path.join(directory, path))
            directory = os.path.realpath(directory)
            if os.path.commonprefix([full_path, directory]) != directory:
                # Don't allow misbehaving clients to break out of the static files
                # directory.
                continue
            return full_path, os.stat(full_path)
        return "", None

    def file_response(
        self,
        full_path: PathLike,
        stat_result: os.stat_result,
        scope: Scope,
        status_code: int = 200,
    ) -> Response:
        method = scope["method"]
        request_headers = Headers(scope=scope)

        response = FileResponse(
            full_path, status_code=status_code, stat_result=stat_result, method=method
        )
        if self.is_not_modified(response.headers, request_headers):
            return NotModifiedResponse(response.headers)
        return response

    async def check_config(self) -> None:
        """
        Perform a one-off configuration check that StaticFiles is actually
        pointed at a directory, so that we can raise loud errors rather than
        just returning 404 responses.
        """
        if self.directory is None:
            return

        try:
            stat_result = await anyio.to_thread.run_sync(os.stat, self.directory)
        except FileNotFoundError:
            raise RuntimeError(
                f"StaticFiles directory '{self.directory}' does not exist."
            )
        if not (stat.S_ISDIR(stat_result.st_mode) or stat.S_ISLNK(stat_result.st_mode)):
            raise RuntimeError(
                f"StaticFiles path '{self.directory}' is not a directory."
            )

    def is_not_modified(
        self, response_headers: Headers, request_headers: Headers
    ) -> bool:
        """
        Given the request and response headers, return `True` if an HTTP
        "Not Modified" response could be returned instead.
        """
        try:
            if_none_match = request_headers["if-none-match"]
            etag = response_headers["etag"]
            if if_none_match == etag:
                return True
        except KeyError:
            pass

        try:
            if_modified_since = parsedate(request_headers["if-modified-since"])
            last_modified = parsedate(response_headers["last-modified"])
            if (
                if_modified_since is not None
                and last_modified is not None
                and if_modified_since >= last_modified
            ):
                return True
        except KeyError:
            pass

        return False<|MERGE_RESOLUTION|>--- conflicted
+++ resolved
@@ -117,18 +117,8 @@
                 full_path, stat_result = await anyio.to_thread.run_sync(
                     self.lookup_path, "404.html"
                 )
-<<<<<<< HEAD
-                if stat_result is not None and stat.S_ISREG(stat_result.st_mode):
-                    return FileResponse(
-                        full_path,
-                        stat_result=stat_result,
-                        method=scope["method"],
-                        status_code=404,
-                    )
-=======
                 if stat_result and stat.S_ISREG(stat_result.st_mode):
                     return self.file_response(full_path, stat_result, scope, 404)
->>>>>>> d7835ca3
             raise HTTPException(status_code=404)
         except PermissionError:
             raise HTTPException(status_code=401)
