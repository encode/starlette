from __future__ import annotations

import typing

from starlette._utils import is_async_callable
from starlette.concurrency import run_in_threadpool
from starlette.exceptions import HTTPException
from starlette.requests import Request
from starlette.types import ASGIApp, ExceptionHandler, Message, Receive, Scope, Send
from starlette.websockets import WebSocket

ExceptionHandlers = typing.Dict[typing.Any, ExceptionHandler[Exception]]
StatusHandlers = typing.Dict[int, ExceptionHandler[Exception]]


def _lookup_exception_handler(exc_handlers: ExceptionHandlers, exc: Exception) -> ExceptionHandler[Exception] | None:
    for cls in type(exc).__mro__:
        if cls in exc_handlers:
            return exc_handlers[cls]
    return None


def wrap_app_handling_exceptions(app: ASGIApp, conn: Request | WebSocket) -> ASGIApp:
    exception_handlers: ExceptionHandlers
    status_handlers: StatusHandlers
    try:
        exception_handlers, status_handlers = conn.scope["starlette.exception_handlers"]
    except KeyError:
        exception_handlers, status_handlers = {}, {}

    async def wrapped_app(scope: Scope, receive: Receive, send: Send) -> None:
        response_started = False

        async def sender(message: Message) -> None:
            nonlocal response_started

            if message["type"] == "http.response.start":
                response_started = True
            await send(message)

        try:
            await app(scope, receive, sender)
        except Exception as exc:
            handler = None

            if isinstance(exc, HTTPException):
                handler = status_handlers.get(exc.status_code)

            if handler is None:
                handler = _lookup_exception_handler(exception_handlers, exc)

            if handler is None:
                raise exc

            if response_started:
<<<<<<< HEAD
                msg = "Caught handled exception, but response already started."
                raise RuntimeError(msg) from exc

            if scope["type"] == "http":
                nonlocal conn
                handler = typing.cast(HTTPExceptionHandler[Exception], handler)
                conn = typing.cast(Request, conn)
                if is_async_callable(handler):
                    response = await handler(conn, exc)
                else:
                    response = await run_in_threadpool(handler, conn, exc)
                await response(scope, receive, sender)
            elif scope["type"] == "websocket":
                handler = typing.cast(WebSocketExceptionHandler[Exception], handler)
                conn = typing.cast(WebSocket, conn)
                if is_async_callable(handler):
                    await handler(conn, exc)
                else:
                    await run_in_threadpool(handler, conn, exc)
=======
                raise RuntimeError("Caught handled exception, but response already started.") from exc

            if is_async_callable(handler):
                response = await handler(conn, exc)
            else:
                response = await run_in_threadpool(handler, conn, exc)  # type: ignore
            if response is not None:
                await response(scope, receive, sender)
>>>>>>> afeb7c2d

    return wrapped_app<|MERGE_RESOLUTION|>--- conflicted
+++ resolved
@@ -53,27 +53,6 @@
                 raise exc
 
             if response_started:
-<<<<<<< HEAD
-                msg = "Caught handled exception, but response already started."
-                raise RuntimeError(msg) from exc
-
-            if scope["type"] == "http":
-                nonlocal conn
-                handler = typing.cast(HTTPExceptionHandler[Exception], handler)
-                conn = typing.cast(Request, conn)
-                if is_async_callable(handler):
-                    response = await handler(conn, exc)
-                else:
-                    response = await run_in_threadpool(handler, conn, exc)
-                await response(scope, receive, sender)
-            elif scope["type"] == "websocket":
-                handler = typing.cast(WebSocketExceptionHandler[Exception], handler)
-                conn = typing.cast(WebSocket, conn)
-                if is_async_callable(handler):
-                    await handler(conn, exc)
-                else:
-                    await run_in_threadpool(handler, conn, exc)
-=======
                 raise RuntimeError("Caught handled exception, but response already started.") from exc
 
             if is_async_callable(handler):
@@ -82,6 +61,5 @@
                 response = await run_in_threadpool(handler, conn, exc)  # type: ignore
             if response is not None:
                 await response(scope, receive, sender)
->>>>>>> afeb7c2d
 
     return wrapped_app