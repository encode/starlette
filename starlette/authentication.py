import asyncio
import functools
import inspect
import typing
from urllib.parse import urlencode

from starlette.exceptions import HTTPException
from starlette.requests import HTTPConnection, Request
from starlette.responses import RedirectResponse, Response
from starlette.websockets import WebSocket


def has_required_scope(conn: HTTPConnection, scopes: typing.Sequence[str]) -> bool:
    for scope in scopes:
        if scope not in conn.auth.scopes:
            return False
    return True


def requires(
    scopes: typing.Union[str, typing.Sequence[str]],
    status_code: int = 403,
    redirect: str = None,
) -> typing.Callable:
    scopes_list = [scopes] if isinstance(scopes, str) else list(scopes)

    def decorator(func: typing.Callable) -> typing.Callable:
        sig = inspect.signature(func)
        for idx, parameter in enumerate(sig.parameters.values()):
            if parameter.name == "request" or parameter.name == "websocket":
                type_ = parameter.name
                break
        else:
            raise Exception(
                f'No "request" or "websocket" argument on function "{func}"'
            )

        if type_ == "websocket":
            # Handle websocket functions. (Always async)
            @functools.wraps(func)
            async def websocket_wrapper(
                *args: typing.Any, **kwargs: typing.Any
            ) -> None:
                websocket = kwargs.get(
                    "websocket", args[idx] if idx < len(args) else None
                )
                assert isinstance(websocket, WebSocket)

                if not has_required_scope(websocket, scopes_list):
                    await websocket.close()
                else:
                    await func(*args, **kwargs)

            return websocket_wrapper

        elif asyncio.iscoroutinefunction(func):
            # Handle async request/response functions.
            @functools.wraps(func)
            async def async_wrapper(
                *args: typing.Any, **kwargs: typing.Any
            ) -> Response:
                request = kwargs.get("request", args[idx] if idx < len(args) else None)
                assert isinstance(request, Request)

                if not has_required_scope(request, scopes_list):
                    if redirect is not None:
<<<<<<< HEAD
                        orig_request_qparam = urlencode({"next": str(request.url)})
                        next_url = "{redirect_path}?{orig_request}".format(
                            redirect_path=request.url_for(redirect),
                            orig_request=orig_request_qparam,
                        )
                        return RedirectResponse(url=next_url)
=======
                        return RedirectResponse(
                            url=request.url_for(redirect), status_code=303
                        )
>>>>>>> b1ae0c36
                    raise HTTPException(status_code=status_code)
                return await func(*args, **kwargs)

            return async_wrapper

        else:
            # Handle sync request/response functions.
            @functools.wraps(func)
            def sync_wrapper(*args: typing.Any, **kwargs: typing.Any) -> Response:
                request = kwargs.get("request", args[idx] if idx < len(args) else None)
                assert isinstance(request, Request)

                if not has_required_scope(request, scopes_list):
                    if redirect is not None:
<<<<<<< HEAD
                        orig_request_qparam = urlencode({"next": str(request.url)})
                        next_url = "{redirect_path}?{orig_request}".format(
                            redirect_path=request.url_for(redirect),
                            orig_request=orig_request_qparam,
                        )
                        return RedirectResponse(url=next_url)
=======
                        return RedirectResponse(
                            url=request.url_for(redirect), status_code=303
                        )
>>>>>>> b1ae0c36
                    raise HTTPException(status_code=status_code)
                return func(*args, **kwargs)

            return sync_wrapper

    return decorator


class AuthenticationError(Exception):
    pass


class AuthenticationBackend:
    async def authenticate(
        self, conn: HTTPConnection
    ) -> typing.Optional[typing.Tuple["AuthCredentials", "BaseUser"]]:
        raise NotImplementedError()  # pragma: no cover


class AuthCredentials:
    def __init__(self, scopes: typing.Sequence[str] = None):
        self.scopes = [] if scopes is None else list(scopes)


class BaseUser:
    @property
    def is_authenticated(self) -> bool:
        raise NotImplementedError()  # pragma: no cover

    @property
    def display_name(self) -> str:
        raise NotImplementedError()  # pragma: no cover

    @property
    def identity(self) -> str:
        raise NotImplementedError()  # pragma: no cover


class SimpleUser(BaseUser):
    def __init__(self, username: str) -> None:
        self.username = username

    @property
    def is_authenticated(self) -> bool:
        return True

    @property
    def display_name(self) -> str:
        return self.username


class UnauthenticatedUser(BaseUser):
    @property
    def is_authenticated(self) -> bool:
        return False

    @property
    def display_name(self) -> str:
        return ""<|MERGE_RESOLUTION|>--- conflicted
+++ resolved
@@ -64,18 +64,12 @@
 
                 if not has_required_scope(request, scopes_list):
                     if redirect is not None:
-<<<<<<< HEAD
                         orig_request_qparam = urlencode({"next": str(request.url)})
                         next_url = "{redirect_path}?{orig_request}".format(
                             redirect_path=request.url_for(redirect),
                             orig_request=orig_request_qparam,
                         )
-                        return RedirectResponse(url=next_url)
-=======
-                        return RedirectResponse(
-                            url=request.url_for(redirect), status_code=303
-                        )
->>>>>>> b1ae0c36
+                        return RedirectResponse(url=next_url, status_code=303)
                     raise HTTPException(status_code=status_code)
                 return await func(*args, **kwargs)
 
@@ -90,18 +84,12 @@
 
                 if not has_required_scope(request, scopes_list):
                     if redirect is not None:
-<<<<<<< HEAD
                         orig_request_qparam = urlencode({"next": str(request.url)})
                         next_url = "{redirect_path}?{orig_request}".format(
                             redirect_path=request.url_for(redirect),
                             orig_request=orig_request_qparam,
                         )
-                        return RedirectResponse(url=next_url)
-=======
-                        return RedirectResponse(
-                            url=request.url_for(redirect), status_code=303
-                        )
->>>>>>> b1ae0c36
+                        return RedirectResponse(url=next_url, status_code=303)
                     raise HTTPException(status_code=status_code)
                 return func(*args, **kwargs)
 
