import asyncio
import contextlib
import inspect
import io
import json
import math
import queue
import sys
import typing
from concurrent.futures import Future
from types import GeneratorType
from urllib.parse import unquote, urljoin

import anyio
import httpx
from anyio.streams.stapled import StapledObjectStream
from httpx._types import CookieTypes

from starlette.types import ASGIApp, Message, Receive, Scope, Send
from starlette.websockets import WebSocketDisconnect

if sys.version_info >= (3, 8):  # pragma: no cover
    from typing import TypedDict
else:  # pragma: no cover
    from typing_extensions import TypedDict

_PortalFactoryType = typing.Callable[
    [], typing.ContextManager[anyio.abc.BlockingPortal]
]

ASGIInstance = typing.Callable[[Receive, Send], typing.Awaitable[None]]
ASGI2App = typing.Callable[[Scope], ASGIInstance]
ASGI3App = typing.Callable[[Scope, Receive, Send], typing.Awaitable[None]]


def _is_asgi3(app: typing.Union[ASGI2App, ASGI3App]) -> bool:
    if inspect.isclass(app):
        return hasattr(app, "__await__")
    elif inspect.isfunction(app):
        return asyncio.iscoroutinefunction(app)
    call = getattr(app, "__call__", None)
    return asyncio.iscoroutinefunction(call)


class _WrapASGI2:
    """
    Provide an ASGI3 interface onto an ASGI2 app.
    """

    def __init__(self, app: ASGI2App) -> None:
        self.app = app

    async def __call__(self, scope: Scope, receive: Receive, send: Send) -> None:
        instance = self.app(scope)
        await instance(receive, send)


class _AsyncBackend(TypedDict):
    backend: str
    backend_options: typing.Dict[str, typing.Any]


class _Upgrade(Exception):
    def __init__(self, session: "WebSocketTestSession") -> None:
        self.session = session


class WebSocketTestSession:
    def __init__(
        self,
        app: ASGI3App,
        scope: Scope,
        portal_factory: _PortalFactoryType,
    ) -> None:
        self.app = app
        self.scope = scope
        self.accepted_subprotocol = None
        self.portal_factory = portal_factory
        self._receive_queue: "queue.Queue[typing.Any]" = queue.Queue()
        self._send_queue: "queue.Queue[typing.Any]" = queue.Queue()
        self.extra_headers = None

    def __enter__(self) -> "WebSocketTestSession":
        self.exit_stack = contextlib.ExitStack()
        self.portal = self.exit_stack.enter_context(self.portal_factory())

        try:
            _: "Future[None]" = self.portal.start_task_soon(self._run)
            self.send({"type": "websocket.connect"})
            message = self.receive()
            self._raise_on_close(message)
        except Exception:
            self.exit_stack.close()
            raise
        self.accepted_subprotocol = message.get("subprotocol", None)
        self.extra_headers = message.get("headers", None)
        return self

    def __exit__(self, *args: typing.Any) -> None:
        try:
            self.close(1000)
        finally:
            self.exit_stack.close()
        while not self._send_queue.empty():
            message = self._send_queue.get()
            if isinstance(message, BaseException):
                raise message

    async def _run(self) -> None:
        """
        The sub-thread in which the websocket session runs.
        """
        scope = self.scope
        receive = self._asgi_receive
        send = self._asgi_send
        try:
            await self.app(scope, receive, send)
        except BaseException as exc:
            self._send_queue.put(exc)
            raise

    async def _asgi_receive(self) -> Message:
        while self._receive_queue.empty():
            await anyio.sleep(0)
        return self._receive_queue.get()

    async def _asgi_send(self, message: Message) -> None:
        self._send_queue.put(message)

    def _raise_on_close(self, message: Message) -> None:
        if message["type"] == "websocket.close":
            raise WebSocketDisconnect(message.get("code", 1000))

    def send(self, message: Message) -> None:
        self._receive_queue.put(message)

    def send_text(self, data: str) -> None:
        self.send({"type": "websocket.receive", "text": data})

    def send_bytes(self, data: bytes) -> None:
        self.send({"type": "websocket.receive", "bytes": data})

    def send_json(self, data: typing.Any, mode: str = "text") -> None:
        assert mode in ["text", "binary"]
        text = json.dumps(data)
        if mode == "text":
            self.send({"type": "websocket.receive", "text": text})
        else:
            self.send({"type": "websocket.receive", "bytes": text.encode("utf-8")})

    def close(self, code: int = 1000) -> None:
        self.send({"type": "websocket.disconnect", "code": code})

    def receive(self) -> Message:
        message = self._send_queue.get()
        if isinstance(message, BaseException):
            raise message
        return message

    def receive_text(self) -> str:
        message = self.receive()
        self._raise_on_close(message)
        return message["text"]

    def receive_bytes(self) -> bytes:
        message = self.receive()
        self._raise_on_close(message)
        return message["bytes"]

    def receive_json(self, mode: str = "text") -> typing.Any:
        assert mode in ["text", "binary"]
        message = self.receive()
        self._raise_on_close(message)
        if mode == "text":
            text = message["text"]
        else:
            text = message["bytes"].decode("utf-8")
        return json.loads(text)


class _TestClientTransport(httpx.BaseTransport):
    def __init__(
        self,
        app: ASGI3App,
        portal_factory: _PortalFactoryType,
        raise_server_exceptions: bool = True,
        root_path: str = "",
    ) -> None:
        self.app = app
        self.raise_server_exceptions = raise_server_exceptions
        self.root_path = root_path
        self.portal_factory = portal_factory

    def handle_request(self, request: httpx.Request) -> httpx.Response:
        scheme = request.url.scheme
        netloc = unquote(request.url.netloc.decode(encoding="ascii"))
        path = request.url.path
        query = unquote(request.url.query.decode(encoding="ascii"))

        default_port = {"http": 80, "ws": 80, "https": 443, "wss": 443}[scheme]

        if ":" in netloc:
            host, port_string = netloc.split(":", 1)
            port = int(port_string)
        else:
            host = netloc
            port = default_port

        # Include the 'host' header.
        if "host" in request.headers:
            headers: typing.List[typing.Tuple[bytes, bytes]] = []
        elif port == default_port:  # pragma: no cover
            headers = [(b"host", host.encode())]
        else:  # pragma: no cover
            headers = [(b"host", (f"{host}:{port}").encode())]

        # Include other request headers.
        headers += [
            (key.lower().encode(), value.encode())
            for key, value in request.headers.items()
        ]

        scope: typing.Dict[str, typing.Any]

        if scheme in {"ws", "wss"}:
            subprotocol = request.headers.get("sec-websocket-protocol", None)
            if subprotocol is None:
                subprotocols: typing.Sequence[str] = []
            else:
                subprotocols = [value.strip() for value in subprotocol.split(",")]
            scope = {
                "type": "websocket",
                "path": unquote(path),
                "root_path": self.root_path,
                "scheme": scheme,
                "query_string": query.encode(),
                "headers": headers,
                "client": ["testclient", 50000],
                "server": [host, port],
                "subprotocols": subprotocols,
            }
            session = WebSocketTestSession(self.app, scope, self.portal_factory)
            raise _Upgrade(session)

        scope = {
            "type": "http",
            "http_version": "1.1",
            "method": request.method,
            "path": unquote(path),
            "root_path": self.root_path,
            "scheme": scheme,
            "query_string": query.encode(),
            "headers": headers,
            "client": ["testclient", 50000],
            "server": [host, port],
            "extensions": {"http.response.template": {}},
        }

        request_complete = False
        response_started = False
        response_complete: anyio.Event
        raw_kwargs: typing.Dict[str, typing.Any] = {"stream": io.BytesIO()}
        template = None
        context = None

        async def receive() -> Message:
            nonlocal request_complete

            if request_complete:
                if not response_complete.is_set():
                    await response_complete.wait()
                return {"type": "http.disconnect"}

            body = request.read()
            if isinstance(body, str):
                body_bytes: bytes = body.encode("utf-8")  # pragma: no cover
            elif body is None:
                body_bytes = b""  # pragma: no cover
            elif isinstance(body, GeneratorType):
                try:  # pragma: no cover
                    chunk = body.send(None)
                    if isinstance(chunk, str):
                        chunk = chunk.encode("utf-8")
                    return {"type": "http.request", "body": chunk, "more_body": True}
                except StopIteration:  # pragma: no cover
                    request_complete = True
                    return {"type": "http.request", "body": b""}
            else:
                body_bytes = body

            request_complete = True
            return {"type": "http.request", "body": body_bytes}

        async def send(message: Message) -> None:
            nonlocal raw_kwargs, response_started, template, context

            if message["type"] == "http.response.start":
                assert (
                    not response_started
                ), 'Received multiple "http.response.start" messages.'
                raw_kwargs["status_code"] = message["status"]
                raw_kwargs["headers"] = [
                    (key.decode(), value.decode())
                    for key, value in message.get("headers", [])
                ]
                response_started = True
            elif message["type"] == "http.response.body":
                assert (
                    response_started
                ), 'Received "http.response.body" without "http.response.start".'
                assert (
                    not response_complete.is_set()
                ), 'Received "http.response.body" after response completed.'
                body = message.get("body", b"")
                more_body = message.get("more_body", False)
                if request.method != "HEAD":
                    raw_kwargs["stream"].write(body)
                if not more_body:
                    raw_kwargs["stream"].seek(0)
                    response_complete.set()
            elif message["type"] == "http.response.template":
                template = message["template"]
                context = message["context"]

        try:
            with self.portal_factory() as portal:
                response_complete = portal.call(anyio.Event)
                portal.call(self.app, scope, receive, send)
        except BaseException as exc:
            if self.raise_server_exceptions:
                raise exc

        if self.raise_server_exceptions:
            assert response_started, "TestClient did not receive any response."
        elif not response_started:
            raw_kwargs = {
                "status_code": 500,
                "headers": [],
                "stream": io.BytesIO(),
            }

        raw_kwargs["stream"] = httpx.ByteStream(raw_kwargs["stream"].read())

        response = httpx.Response(**raw_kwargs, request=request)
        if template is not None:
            response.template = template  # type: ignore[attr-defined]
            response.context = context  # type: ignore[attr-defined]
        return response


<<<<<<< HEAD
class TestClient(httpx.Client):
    __test__ = False
=======
class WebSocketTestSession:
    def __init__(
        self,
        app: ASGI3App,
        scope: Scope,
        portal_factory: _PortalFactoryType,
    ) -> None:
        self.app = app
        self.scope = scope
        self.accepted_subprotocol = None
        self.extra_headers = None
        self.portal_factory = portal_factory
        self._receive_queue: "queue.Queue[typing.Any]" = queue.Queue()
        self._send_queue: "queue.Queue[typing.Any]" = queue.Queue()

    def __enter__(self) -> "WebSocketTestSession":
        self.exit_stack = contextlib.ExitStack()
        self.portal = self.exit_stack.enter_context(self.portal_factory())

        try:
            _: "Future[None]" = self.portal.start_task_soon(self._run)
            self.send({"type": "websocket.connect"})
            message = self.receive()
            self._raise_on_close(message)
        except Exception:
            self.exit_stack.close()
            raise
        self.accepted_subprotocol = message.get("subprotocol", None)
        self.extra_headers = message.get("headers", None)
        return self

    def __exit__(self, *args: typing.Any) -> None:
        try:
            self.close(1000)
        finally:
            self.exit_stack.close()
        while not self._send_queue.empty():
            message = self._send_queue.get()
            if isinstance(message, BaseException):
                raise message

    async def _run(self) -> None:
        """
        The sub-thread in which the websocket session runs.
        """
        scope = self.scope
        receive = self._asgi_receive
        send = self._asgi_send
        try:
            await self.app(scope, receive, send)
        except BaseException as exc:
            self._send_queue.put(exc)
            raise

    async def _asgi_receive(self) -> Message:
        while self._receive_queue.empty():
            await anyio.sleep(0)
        return self._receive_queue.get()

    async def _asgi_send(self, message: Message) -> None:
        self._send_queue.put(message)

    def _raise_on_close(self, message: Message) -> None:
        if message["type"] == "websocket.close":
            raise WebSocketDisconnect(
                message.get("code", 1000), message.get("reason", "")
            )

    def send(self, message: Message) -> None:
        self._receive_queue.put(message)

    def send_text(self, data: str) -> None:
        self.send({"type": "websocket.receive", "text": data})

    def send_bytes(self, data: bytes) -> None:
        self.send({"type": "websocket.receive", "bytes": data})

    def send_json(self, data: typing.Any, mode: str = "text") -> None:
        assert mode in ["text", "binary"]
        text = json.dumps(data)
        if mode == "text":
            self.send({"type": "websocket.receive", "text": text})
        else:
            self.send({"type": "websocket.receive", "bytes": text.encode("utf-8")})

    def close(self, code: int = 1000) -> None:
        self.send({"type": "websocket.disconnect", "code": code})

    def receive(self) -> Message:
        message = self._send_queue.get()
        if isinstance(message, BaseException):
            raise message
        return message

    def receive_text(self) -> str:
        message = self.receive()
        self._raise_on_close(message)
        return message["text"]

    def receive_bytes(self) -> bytes:
        message = self.receive()
        self._raise_on_close(message)
        return message["bytes"]

    def receive_json(self, mode: str = "text") -> typing.Any:
        assert mode in ["text", "binary"]
        message = self.receive()
        self._raise_on_close(message)
        if mode == "text":
            text = message["text"]
        else:
            text = message["bytes"].decode("utf-8")
        return json.loads(text)


class TestClient(requests.Session):
    __test__ = False  # For pytest to not discover this up.
>>>>>>> 832bc856
    task: "Future[None]"
    portal: typing.Optional[anyio.abc.BlockingPortal] = None

    def __init__(
        self,
        app: ASGIApp,
        base_url: str = "http://testserver",
        raise_server_exceptions: bool = True,
        root_path: str = "",
        backend: str = "asyncio",
        backend_options: typing.Optional[typing.Dict[str, typing.Any]] = None,
        cookies: CookieTypes = None,
    ) -> None:
        self.async_backend = _AsyncBackend(
            backend=backend, backend_options=backend_options or {}
        )
        if _is_asgi3(app):
            app = typing.cast(ASGI3App, app)
            asgi_app = app
        else:
            app = typing.cast(ASGI2App, app)  # type: ignore[assignment]
            asgi_app = _WrapASGI2(app)  # type: ignore[arg-type]
        self.app = asgi_app
        transport = _TestClientTransport(
            self.app,
            portal_factory=self._portal_factory,
            raise_server_exceptions=raise_server_exceptions,
            root_path=root_path,
        )
        super().__init__(
            app=self.app,
            base_url=base_url,
            headers={"user-agent": "testclient"},
            transport=transport,
            follow_redirects=True,
            cookies=cookies,
        )

    @contextlib.contextmanager
    def _portal_factory(self) -> typing.Generator[anyio.abc.BlockingPortal, None, None]:
        if self.portal is not None:
            yield self.portal
        else:
            with anyio.start_blocking_portal(**self.async_backend) as portal:
                yield portal

    def request(
        self,
        method: str,
        url: httpx._types.URLTypes,
        *,
        content: httpx._types.RequestContent = None,
        data: httpx._types.RequestData = None,
        files: httpx._types.RequestFiles = None,
        json: typing.Any = None,
        params: httpx._types.QueryParamTypes = None,
        headers: httpx._types.HeaderTypes = None,
        cookies: httpx._types.CookieTypes = None,
        auth: typing.Union[
            httpx._types.AuthTypes, httpx._client.UseClientDefault
        ] = httpx._client.USE_CLIENT_DEFAULT,
        follow_redirects: typing.Union[
            bool, httpx._client.UseClientDefault
        ] = httpx._client.USE_CLIENT_DEFAULT,
        timeout: typing.Union[
            httpx._client.TimeoutTypes, httpx._client.UseClientDefault
        ] = httpx._client.USE_CLIENT_DEFAULT,
        extensions: dict = None,
    ) -> httpx.Response:
        url = self.base_url.join(url)
        return super().request(
            method,
            url,
            content=content,
            data=data,
            files=files,
            json=json,
            params=params,
            headers=headers,
            cookies=cookies,
            auth=auth,
            follow_redirects=follow_redirects,
            timeout=timeout,
            extensions=extensions,
        )

    def websocket_connect(
        self, url: str, subprotocols: typing.Sequence[str] = None, **kwargs: typing.Any
    ) -> typing.Any:
        url = urljoin("ws://testserver", url)
        headers = kwargs.get("headers", {})
        headers.setdefault("connection", "upgrade")
        headers.setdefault("sec-websocket-key", "testserver==")
        headers.setdefault("sec-websocket-version", "13")
        if subprotocols is not None:
            headers.setdefault("sec-websocket-protocol", ", ".join(subprotocols))
        kwargs["headers"] = headers
        try:
            super().request("GET", url, **kwargs)
        except _Upgrade as exc:
            session = exc.session
        else:
            raise RuntimeError("Expected WebSocket upgrade")  # pragma: no cover

        return session

    def __enter__(self) -> "TestClient":
        with contextlib.ExitStack() as stack:
            self.portal = portal = stack.enter_context(
                anyio.start_blocking_portal(**self.async_backend)
            )

            @stack.callback
            def reset_portal() -> None:
                self.portal = None

            self.stream_send = StapledObjectStream(
                *anyio.create_memory_object_stream(math.inf)
            )
            self.stream_receive = StapledObjectStream(
                *anyio.create_memory_object_stream(math.inf)
            )
            self.task = portal.start_task_soon(self.lifespan)
            portal.call(self.wait_startup)

            @stack.callback
            def wait_shutdown() -> None:
                portal.call(self.wait_shutdown)

            self.exit_stack = stack.pop_all()

        return self

    def __exit__(self, *args: typing.Any) -> None:
        self.exit_stack.close()

    async def lifespan(self) -> None:
        scope = {"type": "lifespan"}
        try:
            await self.app(scope, self.stream_receive.receive, self.stream_send.send)
        finally:
            await self.stream_send.send(None)

    async def wait_startup(self) -> None:
        await self.stream_receive.send({"type": "lifespan.startup"})

        async def receive() -> typing.Any:
            message = await self.stream_send.receive()
            if message is None:
                self.task.result()
            return message

        message = await receive()
        assert message["type"] in (
            "lifespan.startup.complete",
            "lifespan.startup.failed",
        )
        if message["type"] == "lifespan.startup.failed":
            await receive()

    async def wait_shutdown(self) -> None:
        async def receive() -> typing.Any:
            message = await self.stream_send.receive()
            if message is None:
                self.task.result()
            return message

        async with self.stream_send:
            await self.stream_receive.send({"type": "lifespan.shutdown"})
            message = await receive()
            assert message["type"] in (
                "lifespan.shutdown.complete",
                "lifespan.shutdown.failed",
            )
            if message["type"] == "lifespan.shutdown.failed":
                await receive()<|MERGE_RESOLUTION|>--- conflicted
+++ resolved
@@ -129,7 +129,7 @@
 
     def _raise_on_close(self, message: Message) -> None:
         if message["type"] == "websocket.close":
-            raise WebSocketDisconnect(message.get("code", 1000))
+            raise WebSocketDisconnect(message.get("code", 1000), message.get("reason", ""))
 
     def send(self, message: Message) -> None:
         self._receive_queue.put(message)
@@ -348,128 +348,8 @@
         return response
 
 
-<<<<<<< HEAD
 class TestClient(httpx.Client):
     __test__ = False
-=======
-class WebSocketTestSession:
-    def __init__(
-        self,
-        app: ASGI3App,
-        scope: Scope,
-        portal_factory: _PortalFactoryType,
-    ) -> None:
-        self.app = app
-        self.scope = scope
-        self.accepted_subprotocol = None
-        self.extra_headers = None
-        self.portal_factory = portal_factory
-        self._receive_queue: "queue.Queue[typing.Any]" = queue.Queue()
-        self._send_queue: "queue.Queue[typing.Any]" = queue.Queue()
-
-    def __enter__(self) -> "WebSocketTestSession":
-        self.exit_stack = contextlib.ExitStack()
-        self.portal = self.exit_stack.enter_context(self.portal_factory())
-
-        try:
-            _: "Future[None]" = self.portal.start_task_soon(self._run)
-            self.send({"type": "websocket.connect"})
-            message = self.receive()
-            self._raise_on_close(message)
-        except Exception:
-            self.exit_stack.close()
-            raise
-        self.accepted_subprotocol = message.get("subprotocol", None)
-        self.extra_headers = message.get("headers", None)
-        return self
-
-    def __exit__(self, *args: typing.Any) -> None:
-        try:
-            self.close(1000)
-        finally:
-            self.exit_stack.close()
-        while not self._send_queue.empty():
-            message = self._send_queue.get()
-            if isinstance(message, BaseException):
-                raise message
-
-    async def _run(self) -> None:
-        """
-        The sub-thread in which the websocket session runs.
-        """
-        scope = self.scope
-        receive = self._asgi_receive
-        send = self._asgi_send
-        try:
-            await self.app(scope, receive, send)
-        except BaseException as exc:
-            self._send_queue.put(exc)
-            raise
-
-    async def _asgi_receive(self) -> Message:
-        while self._receive_queue.empty():
-            await anyio.sleep(0)
-        return self._receive_queue.get()
-
-    async def _asgi_send(self, message: Message) -> None:
-        self._send_queue.put(message)
-
-    def _raise_on_close(self, message: Message) -> None:
-        if message["type"] == "websocket.close":
-            raise WebSocketDisconnect(
-                message.get("code", 1000), message.get("reason", "")
-            )
-
-    def send(self, message: Message) -> None:
-        self._receive_queue.put(message)
-
-    def send_text(self, data: str) -> None:
-        self.send({"type": "websocket.receive", "text": data})
-
-    def send_bytes(self, data: bytes) -> None:
-        self.send({"type": "websocket.receive", "bytes": data})
-
-    def send_json(self, data: typing.Any, mode: str = "text") -> None:
-        assert mode in ["text", "binary"]
-        text = json.dumps(data)
-        if mode == "text":
-            self.send({"type": "websocket.receive", "text": text})
-        else:
-            self.send({"type": "websocket.receive", "bytes": text.encode("utf-8")})
-
-    def close(self, code: int = 1000) -> None:
-        self.send({"type": "websocket.disconnect", "code": code})
-
-    def receive(self) -> Message:
-        message = self._send_queue.get()
-        if isinstance(message, BaseException):
-            raise message
-        return message
-
-    def receive_text(self) -> str:
-        message = self.receive()
-        self._raise_on_close(message)
-        return message["text"]
-
-    def receive_bytes(self) -> bytes:
-        message = self.receive()
-        self._raise_on_close(message)
-        return message["bytes"]
-
-    def receive_json(self, mode: str = "text") -> typing.Any:
-        assert mode in ["text", "binary"]
-        message = self.receive()
-        self._raise_on_close(message)
-        if mode == "text":
-            text = message["text"]
-        else:
-            text = message["bytes"].decode("utf-8")
-        return json.loads(text)
-
-
-class TestClient(requests.Session):
-    __test__ = False  # For pytest to not discover this up.
->>>>>>> 832bc856
     task: "Future[None]"
     portal: typing.Optional[anyio.abc.BlockingPortal] = None
 
