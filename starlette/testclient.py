import asyncio
import contextlib
import http
import inspect
import io
import json
import math
import queue
import types
import typing
from concurrent.futures import Future
from urllib.parse import unquote, urljoin, urlsplit

import anyio
import requests
from anyio.streams.stapled import StapledObjectStream

from starlette.types import Message, Receive, Scope, Send
from starlette.websockets import WebSocketDisconnect

# Annotations for `Session.request()`
Cookies = typing.Union[
    typing.MutableMapping[str, str], requests.cookies.RequestsCookieJar
]
Params = typing.Union[bytes, typing.MutableMapping[str, str]]
DataType = typing.Union[bytes, typing.MutableMapping[str, str], typing.IO]
TimeOut = typing.Union[float, typing.Tuple[float, float]]
FileType = typing.MutableMapping[str, typing.IO]
AuthType = typing.Union[
    typing.Tuple[str, str],
    requests.auth.AuthBase,
    typing.Callable[[requests.Request], requests.Request],
]


ASGIInstance = typing.Callable[[Receive, Send], typing.Awaitable[None]]
ASGI2App = typing.Callable[[Scope], ASGIInstance]
ASGI3App = typing.Callable[[Scope, Receive, Send], typing.Awaitable[None]]


class _HeaderDict(requests.packages.urllib3._collections.HTTPHeaderDict):
    def get_all(self, key: str, default: str) -> str:
        return self.getheaders(key)


class _MockOriginalResponse:
    """
    We have to jump through some hoops to present the response as if
    it was made using urllib3.
    """

    def __init__(self, headers: typing.List[typing.Tuple[bytes, bytes]]) -> None:
        self.msg = _HeaderDict(headers)
        self.closed = False

    def isclosed(self) -> bool:
        return self.closed


class _Upgrade(Exception):
    def __init__(self, session: "WebSocketTestSession") -> None:
        self.session = session


def _get_reason_phrase(status_code: int) -> str:
    try:
        return http.HTTPStatus(status_code).phrase
    except ValueError:
        return ""


def _is_asgi3(app: typing.Union[ASGI2App, ASGI3App]) -> bool:
    if inspect.isclass(app):
        return hasattr(app, "__await__")
    elif inspect.isfunction(app):
        return asyncio.iscoroutinefunction(app)
    call = getattr(app, "__call__", None)
    return asyncio.iscoroutinefunction(call)


class _WrapASGI2:
    """
    Provide an ASGI3 interface onto an ASGI2 app.
    """

    def __init__(self, app: ASGI2App) -> None:
        self.app = app

    async def __call__(self, scope: Scope, receive: Receive, send: Send) -> None:
        instance = self.app(scope)
        await instance(receive, send)


class _ASGIAdapter(requests.adapters.HTTPAdapter):
    def __init__(
        self,
        app: ASGI3App,
        async_backend: typing.Dict[str, typing.Any],
        raise_server_exceptions: bool = True,
        root_path: str = "",
    ) -> None:
        self.app = app
        self.raise_server_exceptions = raise_server_exceptions
        self.root_path = root_path
        self.async_backend = async_backend

    def send(
        self, request: requests.PreparedRequest, *args: typing.Any, **kwargs: typing.Any
    ) -> requests.Response:
        scheme, netloc, path, query, fragment = (
            str(item) for item in urlsplit(request.url)
        )

        default_port = {"http": 80, "ws": 80, "https": 443, "wss": 443}[scheme]

        if ":" in netloc:
            host, port_string = netloc.split(":", 1)
            port = int(port_string)
        else:
            host = netloc
            port = default_port

        # Include the 'host' header.
        if "host" in request.headers:
            headers: typing.List[typing.Tuple[bytes, bytes]] = []
        elif port == default_port:
            headers = [(b"host", host.encode())]
        else:
            headers = [(b"host", (f"{host}:{port}").encode())]

        # Include other request headers.
        headers += [
            (key.lower().encode(), value.encode())
            for key, value in request.headers.items()
        ]

        if scheme in {"ws", "wss"}:
            subprotocol = request.headers.get("sec-websocket-protocol", None)
            if subprotocol is None:
                subprotocols: typing.Sequence[str] = []
            else:
                subprotocols = [value.strip() for value in subprotocol.split(",")]
            scope = {
                "type": "websocket",
                "path": unquote(path),
                "root_path": self.root_path,
                "scheme": scheme,
                "query_string": query.encode(),
                "headers": headers,
                "client": ["testclient", 50000],
                "server": [host, port],
                "subprotocols": subprotocols,
            }
            session = WebSocketTestSession(self.app, scope, self.async_backend)
            raise _Upgrade(session)

        scope = {
            "type": "http",
            "http_version": "1.1",
            "method": request.method,
            "path": unquote(path),
            "root_path": self.root_path,
            "scheme": scheme,
            "query_string": query.encode(),
            "headers": headers,
            "client": ["testclient", 50000],
            "server": [host, port],
            "extensions": {"http.response.template": {}},
        }

        request_complete = False
        response_started = False
<<<<<<< HEAD
        response_complete: anyio.Event
        raw_kwargs = {"body": io.BytesIO()}  # type: typing.Dict[str, typing.Any]
=======
        response_complete = False
        raw_kwargs: typing.Dict[str, typing.Any] = {"body": io.BytesIO()}
>>>>>>> b6f3578b
        template = None
        context = None

        async def receive() -> Message:
            nonlocal request_complete

            if request_complete:
                if not response_complete.is_set():
                    await response_complete.wait()
                return {"type": "http.disconnect"}

            body = request.body
            if isinstance(body, str):
                body_bytes: bytes = body.encode("utf-8")
            elif body is None:
                body_bytes = b""
            elif isinstance(body, types.GeneratorType):
                try:
                    chunk = body.send(None)
                    if isinstance(chunk, str):
                        chunk = chunk.encode("utf-8")
                    return {"type": "http.request", "body": chunk, "more_body": True}
                except StopIteration:
                    request_complete = True
                    return {"type": "http.request", "body": b""}
            else:
                body_bytes = body

            request_complete = True
            return {"type": "http.request", "body": body_bytes}

        async def send(message: Message) -> None:
            nonlocal raw_kwargs, response_started, template, context

            if message["type"] == "http.response.start":
                assert (
                    not response_started
                ), 'Received multiple "http.response.start" messages.'
                raw_kwargs["version"] = 11
                raw_kwargs["status"] = message["status"]
                raw_kwargs["reason"] = _get_reason_phrase(message["status"])
                raw_kwargs["headers"] = [
                    (key.decode(), value.decode()) for key, value in message["headers"]
                ]
                raw_kwargs["preload_content"] = False
                raw_kwargs["original_response"] = _MockOriginalResponse(
                    raw_kwargs["headers"]
                )
                response_started = True
            elif message["type"] == "http.response.body":
                assert (
                    response_started
                ), 'Received "http.response.body" without "http.response.start".'
                assert (
                    not response_complete.is_set()
                ), 'Received "http.response.body" after response completed.'
                body = message.get("body", b"")
                more_body = message.get("more_body", False)
                if request.method != "HEAD":
                    raw_kwargs["body"].write(body)
                if not more_body:
                    raw_kwargs["body"].seek(0)
                    response_complete.set()
            elif message["type"] == "http.response.template":
                template = message["template"]
                context = message["context"]

        try:
            with anyio.start_blocking_portal(**self.async_backend) as portal:
                response_complete = portal.call(anyio.Event)
                portal.call(self.app, scope, receive, send)
        except BaseException as exc:
            if self.raise_server_exceptions:
                raise exc

        if self.raise_server_exceptions:
            assert response_started, "TestClient did not receive any response."
        elif not response_started:
            raw_kwargs = {
                "version": 11,
                "status": 500,
                "reason": "Internal Server Error",
                "headers": [],
                "preload_content": False,
                "original_response": _MockOriginalResponse([]),
                "body": io.BytesIO(),
            }

        raw = requests.packages.urllib3.HTTPResponse(**raw_kwargs)
        response = self.build_response(request, raw)
        if template is not None:
            response.template = template
            response.context = context
        return response


class WebSocketTestSession:
    def __init__(
        self, app: ASGI3App, scope: Scope, async_backend: typing.Dict[str, typing.Any]
    ) -> None:
        self.app = app
        self.scope = scope
        self.accepted_subprotocol = None
<<<<<<< HEAD
        self.async_backend = async_backend
        self._receive_queue = queue.Queue()  # type: queue.Queue
        self._send_queue = queue.Queue()  # type: queue.Queue
=======
        self._receive_queue: "queue.Queue[typing.Any]" = queue.Queue()
        self._send_queue: "queue.Queue[typing.Any]" = queue.Queue()
        self._thread = threading.Thread(target=self._run)
        self.send({"type": "websocket.connect"})
        self._thread.start()
        message = self.receive()
        self._raise_on_close(message)
        self.accepted_subprotocol = message.get("subprotocol", None)
>>>>>>> b6f3578b

    def __enter__(self) -> "WebSocketTestSession":
        self.exit_stack = contextlib.ExitStack()
        self.portal = self.exit_stack.enter_context(
            anyio.start_blocking_portal(**self.async_backend)
        )

        try:
            _: "Future[None]" = self.portal.start_task_soon(self._run)
            self.send({"type": "websocket.connect"})
            message = self.receive()
            self._raise_on_close(message)
        except Exception:
            self.exit_stack.close()
            raise
        self.accepted_subprotocol = message.get("subprotocol", None)
        return self

    def __exit__(self, *args: typing.Any) -> None:
        try:
            self.close(1000)
        finally:
            self.exit_stack.close()
        while not self._send_queue.empty():
            message = self._send_queue.get()
            if isinstance(message, BaseException):
                raise message

    async def _run(self) -> None:
        """
        The sub-thread in which the websocket session runs.
        """
        scope = self.scope
        receive = self._asgi_receive
        send = self._asgi_send
        try:
            await self.app(scope, receive, send)
        except BaseException as exc:
            self._send_queue.put(exc)
            raise

    async def _asgi_receive(self) -> Message:
        while self._receive_queue.empty():
            await anyio.sleep(0)
        return self._receive_queue.get()

    async def _asgi_send(self, message: Message) -> None:
        self._send_queue.put(message)

    def _raise_on_close(self, message: Message) -> None:
        if message["type"] == "websocket.close":
            raise WebSocketDisconnect(message.get("code", 1000))

    def send(self, message: Message) -> None:
        self._receive_queue.put(message)

    def send_text(self, data: str) -> None:
        self.send({"type": "websocket.receive", "text": data})

    def send_bytes(self, data: bytes) -> None:
        self.send({"type": "websocket.receive", "bytes": data})

    def send_json(self, data: typing.Any, mode: str = "text") -> None:
        assert mode in ["text", "binary"]
        text = json.dumps(data)
        if mode == "text":
            self.send({"type": "websocket.receive", "text": text})
        else:
            self.send({"type": "websocket.receive", "bytes": text.encode("utf-8")})

    def close(self, code: int = 1000) -> None:
        self.send({"type": "websocket.disconnect", "code": code})

    def receive(self) -> Message:
        message = self._send_queue.get()
        if isinstance(message, BaseException):
            raise message
        return message

    def receive_text(self) -> str:
        message = self.receive()
        self._raise_on_close(message)
        return message["text"]

    def receive_bytes(self) -> bytes:
        message = self.receive()
        self._raise_on_close(message)
        return message["bytes"]

    def receive_json(self, mode: str = "text") -> typing.Any:
        assert mode in ["text", "binary"]
        message = self.receive()
        self._raise_on_close(message)
        if mode == "text":
            text = message["text"]
        else:
            text = message["bytes"].decode("utf-8")
        return json.loads(text)


class TestClient(requests.Session):
    __test__ = False  # For pytest to not discover this up.

    #: These options are passed to `anyio.start_blocking_portal()`
    async_backend: typing.Dict[str, typing.Any] = {
        "backend": "asyncio",
        "backend_options": {},
    }

    task: "Future[None]"

    def __init__(
        self,
        app: typing.Union[ASGI2App, ASGI3App],
        base_url: str = "http://testserver",
        raise_server_exceptions: bool = True,
        root_path: str = "",
    ) -> None:
        super().__init__()
        if _is_asgi3(app):
            app = typing.cast(ASGI3App, app)
            asgi_app = app
        else:
            app = typing.cast(ASGI2App, app)
            asgi_app = _WrapASGI2(app)  #  type: ignore
        adapter = _ASGIAdapter(
            asgi_app,
            self.async_backend,
            raise_server_exceptions=raise_server_exceptions,
            root_path=root_path,
        )
        self.mount("http://", adapter)
        self.mount("https://", adapter)
        self.mount("ws://", adapter)
        self.mount("wss://", adapter)
        self.headers.update({"user-agent": "testclient"})
        self.app = asgi_app
        self.base_url = base_url

    def request(  # type: ignore
        self,
        method: str,
        url: str,
        params: Params = None,
        data: DataType = None,
        headers: typing.MutableMapping[str, str] = None,
        cookies: Cookies = None,
        files: FileType = None,
        auth: AuthType = None,
        timeout: TimeOut = None,
        allow_redirects: bool = None,
        proxies: typing.MutableMapping[str, str] = None,
        hooks: typing.Any = None,
        stream: bool = None,
        verify: typing.Union[bool, str] = None,
        cert: typing.Union[str, typing.Tuple[str, str]] = None,
        json: typing.Any = None,
    ) -> requests.Response:
        url = urljoin(self.base_url, url)
        return super().request(
            method,
            url,
            params=params,
            data=data,
            headers=headers,
            cookies=cookies,
            files=files,
            auth=auth,
            timeout=timeout,
            allow_redirects=allow_redirects,
            proxies=proxies,
            hooks=hooks,
            stream=stream,
            verify=verify,
            cert=cert,
            json=json,
        )

    def websocket_connect(
        self, url: str, subprotocols: typing.Sequence[str] = None, **kwargs: typing.Any
    ) -> typing.Any:
        url = urljoin("ws://testserver", url)
        headers = kwargs.get("headers", {})
        headers.setdefault("connection", "upgrade")
        headers.setdefault("sec-websocket-key", "testserver==")
        headers.setdefault("sec-websocket-version", "13")
        if subprotocols is not None:
            headers.setdefault("sec-websocket-protocol", ", ".join(subprotocols))
        kwargs["headers"] = headers
        try:
            super().request("GET", url, **kwargs)
        except _Upgrade as exc:
            session = exc.session
        else:
            raise RuntimeError("Expected WebSocket upgrade")  # pragma: no cover

        return session

    def __enter__(self) -> "TestClient":
<<<<<<< HEAD
        self.exit_stack = contextlib.ExitStack()
        self.portal = self.exit_stack.enter_context(
            anyio.start_blocking_portal(**self.async_backend)
        )
        self.stream_send = StapledObjectStream(
            *anyio.create_memory_object_stream(math.inf)
        )
        self.stream_receive = StapledObjectStream(
            *anyio.create_memory_object_stream(math.inf)
        )
        try:
            self.task = self.portal.start_task_soon(self.lifespan)
            self.portal.call(self.wait_startup)
        except Exception:
            self.exit_stack.close()
            raise
=======
        loop = asyncio.get_event_loop()
        self.send_queue: "asyncio.Queue[typing.Any]" = asyncio.Queue()
        self.receive_queue: "asyncio.Queue[typing.Any]" = asyncio.Queue()
        self.task = loop.create_task(self.lifespan())
        loop.run_until_complete(self.wait_startup())
>>>>>>> b6f3578b
        return self

    def __exit__(self, *args: typing.Any) -> None:
        try:
            self.portal.call(self.wait_shutdown)
        finally:
            self.exit_stack.close()

    async def lifespan(self) -> None:
        scope = {"type": "lifespan"}
        try:
            await self.app(scope, self.stream_receive.receive, self.stream_send.send)
        finally:
            await self.stream_send.send(None)

    async def wait_startup(self) -> None:
        await self.stream_receive.send({"type": "lifespan.startup"})
        message = await self.stream_send.receive()
        if message is None:
            self.task.result()
        assert message["type"] in (
            "lifespan.startup.complete",
            "lifespan.startup.failed",
        )
        if message["type"] == "lifespan.startup.failed":
            message = await self.stream_send.receive()
            if message is None:
                self.task.result()

    async def wait_shutdown(self) -> None:
        async with self.stream_send:
            await self.stream_receive.send({"type": "lifespan.shutdown"})
            message = await self.stream_send.receive()
            if message is None:
                self.task.result()
            assert message["type"] == "lifespan.shutdown.complete"<|MERGE_RESOLUTION|>--- conflicted
+++ resolved
@@ -170,13 +170,8 @@
 
         request_complete = False
         response_started = False
-<<<<<<< HEAD
         response_complete: anyio.Event
-        raw_kwargs = {"body": io.BytesIO()}  # type: typing.Dict[str, typing.Any]
-=======
-        response_complete = False
         raw_kwargs: typing.Dict[str, typing.Any] = {"body": io.BytesIO()}
->>>>>>> b6f3578b
         template = None
         context = None
 
@@ -280,20 +275,9 @@
         self.app = app
         self.scope = scope
         self.accepted_subprotocol = None
-<<<<<<< HEAD
         self.async_backend = async_backend
-        self._receive_queue = queue.Queue()  # type: queue.Queue
-        self._send_queue = queue.Queue()  # type: queue.Queue
-=======
         self._receive_queue: "queue.Queue[typing.Any]" = queue.Queue()
         self._send_queue: "queue.Queue[typing.Any]" = queue.Queue()
-        self._thread = threading.Thread(target=self._run)
-        self.send({"type": "websocket.connect"})
-        self._thread.start()
-        message = self.receive()
-        self._raise_on_close(message)
-        self.accepted_subprotocol = message.get("subprotocol", None)
->>>>>>> b6f3578b
 
     def __enter__(self) -> "WebSocketTestSession":
         self.exit_stack = contextlib.ExitStack()
@@ -493,7 +477,6 @@
         return session
 
     def __enter__(self) -> "TestClient":
-<<<<<<< HEAD
         self.exit_stack = contextlib.ExitStack()
         self.portal = self.exit_stack.enter_context(
             anyio.start_blocking_portal(**self.async_backend)
@@ -510,13 +493,6 @@
         except Exception:
             self.exit_stack.close()
             raise
-=======
-        loop = asyncio.get_event_loop()
-        self.send_queue: "asyncio.Queue[typing.Any]" = asyncio.Queue()
-        self.receive_queue: "asyncio.Queue[typing.Any]" = asyncio.Queue()
-        self.task = loop.create_task(self.lifespan())
-        loop.run_until_complete(self.wait_startup())
->>>>>>> b6f3578b
         return self
 
     def __exit__(self, *args: typing.Any) -> None:
