import asyncio
import contextlib
import inspect
import io
import json
import math
import queue
import sys
from concurrent.futures import Future
from types import GeneratorType
from typing import (
    Any,
    Callable,
    ContextManager,
    Dict,
    Generator,
    List,
    Optional,
    Sequence,
    Tuple,
    Union,
    cast,
)
from urllib.parse import unquote, urljoin

import anyio
import httpx
from anyio.streams.stapled import StapledObjectStream
from asgiref.typing import (
    ASGI2Application as ASGI2App,
    ASGI3Application as ASGI3App,
    ASGIApplication,
    ASGIReceiveCallable as Receive,
    ASGIReceiveEvent,
    ASGISendCallable as Send,
    ASGISendEvent,
    Scope,
)
from httpx._types import CookieTypes

from starlette.websockets import WebSocketDisconnect

if sys.version_info >= (3, 8):  # pragma: no cover
    from typing import TypedDict
else:  # pragma: no cover
    from typing_extensions import TypedDict


def _is_asgi3(app: Union[ASGI2App, ASGI3App]) -> bool:
    if inspect.isclass(app):
        return hasattr(app, "__await__")
    elif inspect.isfunction(app):
        return asyncio.iscoroutinefunction(app)
    call = getattr(app, "__call__", None)
    return asyncio.iscoroutinefunction(call)


class _WrapASGI2:
    """
    Provide an ASGI3 interface onto an ASGI2 app.
    """

    def __init__(self, app: ASGI2App) -> None:
        self.app = app

    async def __call__(self, scope: Scope, receive: Receive, send: Send) -> None:
        instance = self.app(scope)
        await instance(receive, send)


_PortalFactoryType = Callable[[], ContextManager[anyio.abc.BlockingPortal]]


class _AsyncBackend(TypedDict):
    backend: str
    backend_options: Dict[str, Any]


class _Upgrade(Exception):
    def __init__(self, session: "WebSocketTestSession") -> None:
        self.session = session


class WebSocketTestSession:
    def __init__(
        self,
        app: ASGI3App,
        scope: Scope,
        portal_factory: _PortalFactoryType,
    ) -> None:
        self.app = app
        self.scope = scope
        self.accepted_subprotocol = None
        self.portal_factory = portal_factory
        self._receive_queue: "queue.Queue[Any]" = queue.Queue()
        self._send_queue: "queue.Queue[Any]" = queue.Queue()

    def __enter__(self) -> "WebSocketTestSession":
        self.exit_stack = contextlib.ExitStack()
        self.portal = self.exit_stack.enter_context(self.portal_factory())

        try:
            _: "Future[None]" = self.portal.start_task_soon(self._run)
            self.send({"type": "websocket.connect"})
            message = self.receive()
            self._raise_on_close(message)
        except Exception:
            self.exit_stack.close()
            raise
        self.accepted_subprotocol = message.get("subprotocol", None)
        return self

    def __exit__(self, *args: Any) -> None:
        try:
            self.close(1000)
        finally:
            self.exit_stack.close()
        while not self._send_queue.empty():
            message = self._send_queue.get()
            if isinstance(message, BaseException):
                raise message

    async def _run(self) -> None:
        """
        The sub-thread in which the websocket session runs.
        """
        scope = self.scope
        receive = self._asgi_receive
        send = self._asgi_send
        try:
            await self.app(scope, receive, send)
        except BaseException as exc:
            self._send_queue.put(exc)
            raise

    async def _asgi_receive(self) -> ASGIReceiveEvent:
        while self._receive_queue.empty():
            await anyio.sleep(0)
        return self._receive_queue.get()

    async def _asgi_send(self, message: ASGISendEvent) -> None:
        self._send_queue.put(message)

    def _raise_on_close(self, message: Union[ASGISendEvent, ASGIReceiveEvent]) -> None:
        if message["type"] == "websocket.close":
            raise WebSocketDisconnect(message.get("code", 1000))

    def send(self, message: ASGISendEvent) -> None:
        self._receive_queue.put(message)

    def send_text(self, data: str) -> None:
        self.send({"type": "websocket.receive", "text": data})

    def send_bytes(self, data: bytes) -> None:
        self.send({"type": "websocket.receive", "bytes": data})

    def send_json(self, data: Any, mode: str = "text") -> None:
        assert mode in ["text", "binary"]
        text = json.dumps(data)
        if mode == "text":
            self.send({"type": "websocket.receive", "text": text})
        else:
            self.send({"type": "websocket.receive", "bytes": text.encode("utf-8")})

    def close(self, code: int = 1000) -> None:
        self.send({"type": "websocket.disconnect", "code": code})

    def receive(self) -> ASGIReceiveEvent:
        message = self._send_queue.get()
        if isinstance(message, BaseException):
            raise message
        return message

    def receive_text(self) -> str:
        message = self.receive()
        self._raise_on_close(message)
        return message["text"]

    def receive_bytes(self) -> bytes:
        message = self.receive()
        self._raise_on_close(message)
        return message["bytes"]

    def receive_json(self, mode: str = "text") -> Any:
        assert mode in ["text", "binary"]
        message = self.receive()
        self._raise_on_close(message)
        if mode == "text":
            text = message["text"]
        else:
            text = message["bytes"].decode("utf-8")
        return json.loads(text)


class _TestClientTransport(httpx.BaseTransport):
    def __init__(
        self,
        app: ASGI3App,
        portal_factory: _PortalFactoryType,
        raise_server_exceptions: bool = True,
        root_path: str = "",
    ) -> None:
        self.app = app
        self.raise_server_exceptions = raise_server_exceptions
        self.root_path = root_path
        self.portal_factory = portal_factory

    def handle_request(self, request: httpx.Request) -> httpx.Response:
        scheme = request.url.scheme
        netloc = unquote(request.url.netloc.decode(encoding="ascii"))
        path = request.url.path
        query = unquote(request.url.query.decode(encoding="ascii"))

        default_port = {"http": 80, "ws": 80, "https": 443, "wss": 443}[scheme]

        if ":" in netloc:
            host, port_string = netloc.split(":", 1)
            port = int(port_string)
        else:
            host = netloc
            port = default_port

        # Include the 'host' header.
        if "host" in request.headers:
            headers: List[Tuple[bytes, bytes]] = []
        elif port == default_port:
            headers = [(b"host", host.encode())]
        else:
            headers = [(b"host", (f"{host}:{port}").encode())]

        # Include other request headers.
        headers += [
            (key.lower().encode(), value.encode())
            for key, value in request.headers.items()
        ]

        scope: Dict[str, Any]

        if scheme in {"ws", "wss"}:
            subprotocol = request.headers.get("sec-websocket-protocol", None)
            if subprotocol is None:
                subprotocols: Sequence[str] = []
            else:
                subprotocols = [value.strip() for value in subprotocol.split(",")]
            scope = {
                "type": "websocket",
                "path": unquote(path),
                "root_path": self.root_path,
                "scheme": scheme,
                "query_string": query.encode(),
                "headers": headers,
                "client": ["testclient", 50000],
                "server": [host, port],
                "subprotocols": subprotocols,
            }
            session = WebSocketTestSession(self.app, scope, self.portal_factory)
            raise _Upgrade(session)

        scope = {
            "type": "http",
            "http_version": "1.1",
            "method": request.method,
            "path": unquote(path),
            "root_path": self.root_path,
            "scheme": scheme,
            "query_string": query.encode(),
            "headers": headers,
            "client": ["testclient", 50000],
            "server": [host, port],
            "extensions": {"http.response.template": {}},
        }

        request_complete = False
        response_started = False
        response_complete: anyio.Event
        raw_kwargs: Dict[str, Any] = {"stream": io.BytesIO()}
        template = None
        context = None

        async def receive() -> ASGIReceiveEvent:
            nonlocal request_complete

            if request_complete:
                if not response_complete.is_set():
                    await response_complete.wait()
                return {"type": "http.disconnect"}

            body = request.read()
            if isinstance(body, str):
                body_bytes: bytes = body.encode("utf-8")
            elif body is None:
                body_bytes = b""
            elif isinstance(body, GeneratorType):
                try:
                    chunk = body.send(None)
                    if isinstance(chunk, str):
                        chunk = chunk.encode("utf-8")
                    return {"type": "http.request", "body": chunk, "more_body": True}
                except StopIteration:
                    request_complete = True
                    return {"type": "http.request", "body": b""}
            else:
                body_bytes = body

            request_complete = True
            return {"type": "http.request", "body": body_bytes}

        async def send(message: ASGISendEvent) -> None:
            nonlocal raw_kwargs, response_started, template, context

            if message["type"] == "http.response.start":
                assert (
                    not response_started
                ), 'Received multiple "http.response.start" messages.'
                raw_kwargs["status_code"] = message["status"]
                raw_kwargs["headers"] = [
                    (key.decode(), value.decode())
                    for key, value in message.get("headers", [])
                ]
                response_started = True
            elif message["type"] == "http.response.body":
                assert (
                    response_started
                ), 'Received "http.response.body" without "http.response.start".'
                assert (
                    not response_complete.is_set()
                ), 'Received "http.response.body" after response completed.'
                body = message.get("body", b"")
                more_body = message.get("more_body", False)
                if request.method != "HEAD":
                    raw_kwargs["stream"].write(body)
                if not more_body:
                    raw_kwargs["stream"].seek(0)
                    response_complete.set()
            elif message["type"] == "http.response.template":
                template = message["template"]
                context = message["context"]

        try:
            with self.portal_factory() as portal:
                response_complete = portal.call(anyio.Event)
                portal.call(self.app, scope, receive, send)
        except BaseException as exc:
            if self.raise_server_exceptions:
                raise exc

        if self.raise_server_exceptions:
            assert response_started, "TestClient did not receive any response."
        elif not response_started:
            raw_kwargs = {
                "status_code": 500,
                "headers": [],
                "stream": io.BytesIO(),
            }

        raw_kwargs["stream"] = httpx.ByteStream(raw_kwargs["stream"].read())

        response = httpx.Response(**raw_kwargs, request=request)
        if template is not None:
            response.template = template  # type: ignore[attr-defined]
            response.context = context  # type: ignore[attr-defined]
        return response


<<<<<<< HEAD
class TestClient(httpx.Client):
    __test__ = False
=======
class WebSocketTestSession:
    def __init__(
        self,
        app: ASGI3App,
        scope: Scope,
        portal_factory: _PortalFactoryType,
    ) -> None:
        self.app = app
        self.scope = scope
        self.accepted_subprotocol = None
        self.extra_headers = None
        self.portal_factory = portal_factory
        self._receive_queue: "queue.Queue[typing.Any]" = queue.Queue()
        self._send_queue: "queue.Queue[typing.Any]" = queue.Queue()

    def __enter__(self) -> "WebSocketTestSession":
        self.exit_stack = contextlib.ExitStack()
        self.portal = self.exit_stack.enter_context(self.portal_factory())

        try:
            _: "Future[None]" = self.portal.start_task_soon(self._run)
            self.send({"type": "websocket.connect"})
            message = self.receive()
            self._raise_on_close(message)
        except Exception:
            self.exit_stack.close()
            raise
        self.accepted_subprotocol = message.get("subprotocol", None)
        self.extra_headers = message.get("headers", None)
        return self

    def __exit__(self, *args: typing.Any) -> None:
        try:
            self.close(1000)
        finally:
            self.exit_stack.close()
        while not self._send_queue.empty():
            message = self._send_queue.get()
            if isinstance(message, BaseException):
                raise message

    async def _run(self) -> None:
        """
        The sub-thread in which the websocket session runs.
        """
        scope = self.scope
        receive = self._asgi_receive
        send = self._asgi_send
        try:
            await self.app(scope, receive, send)
        except BaseException as exc:
            self._send_queue.put(exc)
            raise

    async def _asgi_receive(self) -> Message:
        while self._receive_queue.empty():
            await anyio.sleep(0)
        return self._receive_queue.get()

    async def _asgi_send(self, message: Message) -> None:
        self._send_queue.put(message)

    def _raise_on_close(self, message: Message) -> None:
        if message["type"] == "websocket.close":
            raise WebSocketDisconnect(message.get("code", 1000))

    def send(self, message: Message) -> None:
        self._receive_queue.put(message)

    def send_text(self, data: str) -> None:
        self.send({"type": "websocket.receive", "text": data})

    def send_bytes(self, data: bytes) -> None:
        self.send({"type": "websocket.receive", "bytes": data})

    def send_json(self, data: typing.Any, mode: str = "text") -> None:
        assert mode in ["text", "binary"]
        text = json.dumps(data)
        if mode == "text":
            self.send({"type": "websocket.receive", "text": text})
        else:
            self.send({"type": "websocket.receive", "bytes": text.encode("utf-8")})

    def close(self, code: int = 1000) -> None:
        self.send({"type": "websocket.disconnect", "code": code})

    def receive(self) -> Message:
        message = self._send_queue.get()
        if isinstance(message, BaseException):
            raise message
        return message

    def receive_text(self) -> str:
        message = self.receive()
        self._raise_on_close(message)
        return message["text"]

    def receive_bytes(self) -> bytes:
        message = self.receive()
        self._raise_on_close(message)
        return message["bytes"]

    def receive_json(self, mode: str = "text") -> typing.Any:
        assert mode in ["text", "binary"]
        message = self.receive()
        self._raise_on_close(message)
        if mode == "text":
            text = message["text"]
        else:
            text = message["bytes"].decode("utf-8")
        return json.loads(text)


class TestClient(requests.Session):
    __test__ = False  # For pytest to not discover this up.
>>>>>>> 46334278
    task: "Future[None]"
    portal: Optional[anyio.abc.BlockingPortal] = None

    def __init__(
        self,
        app: ASGIApplication,
        base_url: str = "http://testserver",
        raise_server_exceptions: bool = True,
        root_path: str = "",
        backend: str = "asyncio",
        backend_options: Optional[Dict[str, Any]] = None,
        cookies: CookieTypes = None,
    ) -> None:
        self.async_backend = _AsyncBackend(
            backend=backend, backend_options=backend_options or {}
        )
        if _is_asgi3(app):
            app = cast(ASGI3App, app)
            asgi_app = app
        else:
            app = cast(ASGI2App, app)
            asgi_app = _WrapASGI2(app)  #  type: ignore
        self.app = asgi_app
        transport = _TestClientTransport(
            self.app,
            portal_factory=self._portal_factory,
            raise_server_exceptions=raise_server_exceptions,
            root_path=root_path,
        )
        super().__init__(
            app=self.app,
            base_url=base_url,
            headers={"user-agent": "testclient"},
            transport=transport,
            follow_redirects=True,
            cookies=cookies,
        )

    @contextlib.contextmanager
    def _portal_factory(self) -> Generator[anyio.abc.BlockingPortal, None, None]:
        if self.portal is not None:
            yield self.portal
        else:
            with anyio.start_blocking_portal(**self.async_backend) as portal:
                yield portal

    def request(
        self,
        method: str,
        url: httpx._types.URLTypes,
        *,
        content: httpx._types.RequestContent = None,
        data: httpx._types.RequestData = None,
        files: httpx._types.RequestFiles = None,
        json: Any = None,
        params: httpx._types.QueryParamTypes = None,
        headers: httpx._types.HeaderTypes = None,
        cookies: httpx._types.CookieTypes = None,
        auth: Union[
            httpx._types.AuthTypes, httpx._client.UseClientDefault
        ] = httpx._client.USE_CLIENT_DEFAULT,
        follow_redirects: Union[
            bool, httpx._client.UseClientDefault
        ] = httpx._client.USE_CLIENT_DEFAULT,
        timeout: Union[
            httpx._client.TimeoutTypes, httpx._client.UseClientDefault
        ] = httpx._client.USE_CLIENT_DEFAULT,
        extensions: dict = None,
    ) -> httpx.Response:
        url = self.base_url.join(url)
        return super().request(
            method,
            url,
            content=content,
            data=data,
            files=files,
            json=json,
            params=params,
            headers=headers,
            cookies=cookies,
            auth=auth,
            follow_redirects=follow_redirects,
            timeout=timeout,
            extensions=extensions,
        )

    def websocket_connect(
        self, url: str, subprotocols: Sequence[str] = None, **kwargs: Any
    ) -> Any:
        url = urljoin("ws://testserver", url)
        headers = kwargs.get("headers", {})
        headers.setdefault("connection", "upgrade")
        headers.setdefault("sec-websocket-key", "testserver==")
        headers.setdefault("sec-websocket-version", "13")
        if subprotocols is not None:
            headers.setdefault("sec-websocket-protocol", ", ".join(subprotocols))
        kwargs["headers"] = headers
        try:
            super().request("GET", url, **kwargs)
        except _Upgrade as exc:
            session = exc.session
        else:
            raise RuntimeError("Expected WebSocket upgrade")  # pragma: no cover

        return session

    def __enter__(self) -> "TestClient":
        with contextlib.ExitStack() as stack:
            self.portal = portal = stack.enter_context(
                anyio.start_blocking_portal(**self.async_backend)
            )

            @stack.callback
            def reset_portal() -> None:
                self.portal = None

            self.stream_send = StapledObjectStream(
                *anyio.create_memory_object_stream(math.inf)
            )
            self.stream_receive = StapledObjectStream(
                *anyio.create_memory_object_stream(math.inf)
            )
            self.task = portal.start_task_soon(self.lifespan)
            portal.call(self.wait_startup)

            @stack.callback
            def wait_shutdown() -> None:
                portal.call(self.wait_shutdown)

            self.exit_stack = stack.pop_all()

        return self

    def __exit__(self, *args: Any) -> None:
        self.exit_stack.close()

    async def lifespan(self) -> None:
        scope = {"type": "lifespan"}
        try:
            await self.app(scope, self.stream_receive.receive, self.stream_send.send)
        finally:
            await self.stream_send.send(None)

    async def wait_startup(self) -> None:
        await self.stream_receive.send({"type": "lifespan.startup"})

        async def receive() -> Any:
            message = await self.stream_send.receive()
            if message is None:
                self.task.result()
            return message

        message = await receive()
        assert message["type"] in (
            "lifespan.startup.complete",
            "lifespan.startup.failed",
        )
        if message["type"] == "lifespan.startup.failed":
            await receive()

    async def wait_shutdown(self) -> None:
        async def receive() -> Any:
            message = await self.stream_send.receive()
            if message is None:
                self.task.result()
            return message

        async with self.stream_send:
            await self.stream_receive.send({"type": "lifespan.shutdown"})
            message = await receive()
            assert message["type"] in (
                "lifespan.shutdown.complete",
                "lifespan.shutdown.failed",
            )
            if message["type"] == "lifespan.shutdown.failed":
                await receive()<|MERGE_RESOLUTION|>--- conflicted
+++ resolved
@@ -6,38 +6,17 @@
 import math
 import queue
 import sys
+import typing
 from concurrent.futures import Future
 from types import GeneratorType
-from typing import (
-    Any,
-    Callable,
-    ContextManager,
-    Dict,
-    Generator,
-    List,
-    Optional,
-    Sequence,
-    Tuple,
-    Union,
-    cast,
-)
 from urllib.parse import unquote, urljoin
 
 import anyio
 import httpx
 from anyio.streams.stapled import StapledObjectStream
-from asgiref.typing import (
-    ASGI2Application as ASGI2App,
-    ASGI3Application as ASGI3App,
-    ASGIApplication,
-    ASGIReceiveCallable as Receive,
-    ASGIReceiveEvent,
-    ASGISendCallable as Send,
-    ASGISendEvent,
-    Scope,
-)
 from httpx._types import CookieTypes
 
+from starlette.types import ASGIApp, Message, Receive, Scope, Send
 from starlette.websockets import WebSocketDisconnect
 
 if sys.version_info >= (3, 8):  # pragma: no cover
@@ -45,8 +24,16 @@
 else:  # pragma: no cover
     from typing_extensions import TypedDict
 
-
-def _is_asgi3(app: Union[ASGI2App, ASGI3App]) -> bool:
+_PortalFactoryType = typing.Callable[
+    [], typing.ContextManager[anyio.abc.BlockingPortal]
+]
+
+ASGIInstance = typing.Callable[[Receive, Send], typing.Awaitable[None]]
+ASGI2App = typing.Callable[[Scope], ASGIInstance]
+ASGI3App = typing.Callable[[Scope, Receive, Send], typing.Awaitable[None]]
+
+
+def _is_asgi3(app: typing.Union[ASGI2App, ASGI3App]) -> bool:
     if inspect.isclass(app):
         return hasattr(app, "__await__")
     elif inspect.isfunction(app):
@@ -68,12 +55,9 @@
         await instance(receive, send)
 
 
-_PortalFactoryType = Callable[[], ContextManager[anyio.abc.BlockingPortal]]
-
-
 class _AsyncBackend(TypedDict):
     backend: str
-    backend_options: Dict[str, Any]
+    backend_options: typing.Dict[str, typing.Any]
 
 
 class _Upgrade(Exception):
@@ -92,8 +76,9 @@
         self.scope = scope
         self.accepted_subprotocol = None
         self.portal_factory = portal_factory
-        self._receive_queue: "queue.Queue[Any]" = queue.Queue()
-        self._send_queue: "queue.Queue[Any]" = queue.Queue()
+        self._receive_queue: "queue.Queue[typing.Any]" = queue.Queue()
+        self._send_queue: "queue.Queue[typing.Any]" = queue.Queue()
+        self.extra_headers = None
 
     def __enter__(self) -> "WebSocketTestSession":
         self.exit_stack = contextlib.ExitStack()
@@ -108,9 +93,10 @@
             self.exit_stack.close()
             raise
         self.accepted_subprotocol = message.get("subprotocol", None)
+        self.extra_headers = message.get("headers", None)
         return self
 
-    def __exit__(self, *args: Any) -> None:
+    def __exit__(self, *args: typing.Any) -> None:
         try:
             self.close(1000)
         finally:
@@ -133,19 +119,19 @@
             self._send_queue.put(exc)
             raise
 
-    async def _asgi_receive(self) -> ASGIReceiveEvent:
+    async def _asgi_receive(self) -> Message:
         while self._receive_queue.empty():
             await anyio.sleep(0)
         return self._receive_queue.get()
 
-    async def _asgi_send(self, message: ASGISendEvent) -> None:
+    async def _asgi_send(self, message: Message) -> None:
         self._send_queue.put(message)
 
-    def _raise_on_close(self, message: Union[ASGISendEvent, ASGIReceiveEvent]) -> None:
+    def _raise_on_close(self, message: Message) -> None:
         if message["type"] == "websocket.close":
             raise WebSocketDisconnect(message.get("code", 1000))
 
-    def send(self, message: ASGISendEvent) -> None:
+    def send(self, message: Message) -> None:
         self._receive_queue.put(message)
 
     def send_text(self, data: str) -> None:
@@ -154,7 +140,7 @@
     def send_bytes(self, data: bytes) -> None:
         self.send({"type": "websocket.receive", "bytes": data})
 
-    def send_json(self, data: Any, mode: str = "text") -> None:
+    def send_json(self, data: typing.Any, mode: str = "text") -> None:
         assert mode in ["text", "binary"]
         text = json.dumps(data)
         if mode == "text":
@@ -165,7 +151,7 @@
     def close(self, code: int = 1000) -> None:
         self.send({"type": "websocket.disconnect", "code": code})
 
-    def receive(self) -> ASGIReceiveEvent:
+    def receive(self) -> Message:
         message = self._send_queue.get()
         if isinstance(message, BaseException):
             raise message
@@ -181,7 +167,7 @@
         self._raise_on_close(message)
         return message["bytes"]
 
-    def receive_json(self, mode: str = "text") -> Any:
+    def receive_json(self, mode: str = "text") -> typing.Any:
         assert mode in ["text", "binary"]
         message = self.receive()
         self._raise_on_close(message)
@@ -222,7 +208,7 @@
 
         # Include the 'host' header.
         if "host" in request.headers:
-            headers: List[Tuple[bytes, bytes]] = []
+            headers: typing.List[typing.Tuple[bytes, bytes]] = []
         elif port == default_port:
             headers = [(b"host", host.encode())]
         else:
@@ -234,12 +220,12 @@
             for key, value in request.headers.items()
         ]
 
-        scope: Dict[str, Any]
+        scope: typing.Dict[str, typing.Any]
 
         if scheme in {"ws", "wss"}:
             subprotocol = request.headers.get("sec-websocket-protocol", None)
             if subprotocol is None:
-                subprotocols: Sequence[str] = []
+                subprotocols: typing.Sequence[str] = []
             else:
                 subprotocols = [value.strip() for value in subprotocol.split(",")]
             scope = {
@@ -273,11 +259,11 @@
         request_complete = False
         response_started = False
         response_complete: anyio.Event
-        raw_kwargs: Dict[str, Any] = {"stream": io.BytesIO()}
+        raw_kwargs: typing.Dict[str, typing.Any] = {"stream": io.BytesIO()}
         template = None
         context = None
 
-        async def receive() -> ASGIReceiveEvent:
+        async def receive() -> Message:
             nonlocal request_complete
 
             if request_complete:
@@ -305,7 +291,7 @@
             request_complete = True
             return {"type": "http.request", "body": body_bytes}
 
-        async def send(message: ASGISendEvent) -> None:
+        async def send(message: Message) -> None:
             nonlocal raw_kwargs, response_started, template, context
 
             if message["type"] == "http.response.start":
@@ -362,148 +348,30 @@
         return response
 
 
-<<<<<<< HEAD
 class TestClient(httpx.Client):
     __test__ = False
-=======
-class WebSocketTestSession:
+    task: "Future[None]"
+    portal: typing.Optional[anyio.abc.BlockingPortal] = None
+
     def __init__(
         self,
-        app: ASGI3App,
-        scope: Scope,
-        portal_factory: _PortalFactoryType,
-    ) -> None:
-        self.app = app
-        self.scope = scope
-        self.accepted_subprotocol = None
-        self.extra_headers = None
-        self.portal_factory = portal_factory
-        self._receive_queue: "queue.Queue[typing.Any]" = queue.Queue()
-        self._send_queue: "queue.Queue[typing.Any]" = queue.Queue()
-
-    def __enter__(self) -> "WebSocketTestSession":
-        self.exit_stack = contextlib.ExitStack()
-        self.portal = self.exit_stack.enter_context(self.portal_factory())
-
-        try:
-            _: "Future[None]" = self.portal.start_task_soon(self._run)
-            self.send({"type": "websocket.connect"})
-            message = self.receive()
-            self._raise_on_close(message)
-        except Exception:
-            self.exit_stack.close()
-            raise
-        self.accepted_subprotocol = message.get("subprotocol", None)
-        self.extra_headers = message.get("headers", None)
-        return self
-
-    def __exit__(self, *args: typing.Any) -> None:
-        try:
-            self.close(1000)
-        finally:
-            self.exit_stack.close()
-        while not self._send_queue.empty():
-            message = self._send_queue.get()
-            if isinstance(message, BaseException):
-                raise message
-
-    async def _run(self) -> None:
-        """
-        The sub-thread in which the websocket session runs.
-        """
-        scope = self.scope
-        receive = self._asgi_receive
-        send = self._asgi_send
-        try:
-            await self.app(scope, receive, send)
-        except BaseException as exc:
-            self._send_queue.put(exc)
-            raise
-
-    async def _asgi_receive(self) -> Message:
-        while self._receive_queue.empty():
-            await anyio.sleep(0)
-        return self._receive_queue.get()
-
-    async def _asgi_send(self, message: Message) -> None:
-        self._send_queue.put(message)
-
-    def _raise_on_close(self, message: Message) -> None:
-        if message["type"] == "websocket.close":
-            raise WebSocketDisconnect(message.get("code", 1000))
-
-    def send(self, message: Message) -> None:
-        self._receive_queue.put(message)
-
-    def send_text(self, data: str) -> None:
-        self.send({"type": "websocket.receive", "text": data})
-
-    def send_bytes(self, data: bytes) -> None:
-        self.send({"type": "websocket.receive", "bytes": data})
-
-    def send_json(self, data: typing.Any, mode: str = "text") -> None:
-        assert mode in ["text", "binary"]
-        text = json.dumps(data)
-        if mode == "text":
-            self.send({"type": "websocket.receive", "text": text})
-        else:
-            self.send({"type": "websocket.receive", "bytes": text.encode("utf-8")})
-
-    def close(self, code: int = 1000) -> None:
-        self.send({"type": "websocket.disconnect", "code": code})
-
-    def receive(self) -> Message:
-        message = self._send_queue.get()
-        if isinstance(message, BaseException):
-            raise message
-        return message
-
-    def receive_text(self) -> str:
-        message = self.receive()
-        self._raise_on_close(message)
-        return message["text"]
-
-    def receive_bytes(self) -> bytes:
-        message = self.receive()
-        self._raise_on_close(message)
-        return message["bytes"]
-
-    def receive_json(self, mode: str = "text") -> typing.Any:
-        assert mode in ["text", "binary"]
-        message = self.receive()
-        self._raise_on_close(message)
-        if mode == "text":
-            text = message["text"]
-        else:
-            text = message["bytes"].decode("utf-8")
-        return json.loads(text)
-
-
-class TestClient(requests.Session):
-    __test__ = False  # For pytest to not discover this up.
->>>>>>> 46334278
-    task: "Future[None]"
-    portal: Optional[anyio.abc.BlockingPortal] = None
-
-    def __init__(
-        self,
-        app: ASGIApplication,
+        app: ASGIApp,
         base_url: str = "http://testserver",
         raise_server_exceptions: bool = True,
         root_path: str = "",
         backend: str = "asyncio",
-        backend_options: Optional[Dict[str, Any]] = None,
+        backend_options: typing.Optional[typing.Dict[str, typing.Any]] = None,
         cookies: CookieTypes = None,
     ) -> None:
         self.async_backend = _AsyncBackend(
             backend=backend, backend_options=backend_options or {}
         )
         if _is_asgi3(app):
-            app = cast(ASGI3App, app)
+            app = typing.cast(ASGI3App, app)
             asgi_app = app
         else:
-            app = cast(ASGI2App, app)
-            asgi_app = _WrapASGI2(app)  #  type: ignore
+            app = typing.cast(ASGI2App, app)  # type: ignore[assignment]
+            asgi_app = _WrapASGI2(app)  # type: ignore[arg-type]
         self.app = asgi_app
         transport = _TestClientTransport(
             self.app,
@@ -521,7 +389,7 @@
         )
 
     @contextlib.contextmanager
-    def _portal_factory(self) -> Generator[anyio.abc.BlockingPortal, None, None]:
+    def _portal_factory(self) -> typing.Generator[anyio.abc.BlockingPortal, None, None]:
         if self.portal is not None:
             yield self.portal
         else:
@@ -536,17 +404,17 @@
         content: httpx._types.RequestContent = None,
         data: httpx._types.RequestData = None,
         files: httpx._types.RequestFiles = None,
-        json: Any = None,
+        json: typing.Any = None,
         params: httpx._types.QueryParamTypes = None,
         headers: httpx._types.HeaderTypes = None,
         cookies: httpx._types.CookieTypes = None,
-        auth: Union[
+        auth: typing.Union[
             httpx._types.AuthTypes, httpx._client.UseClientDefault
         ] = httpx._client.USE_CLIENT_DEFAULT,
-        follow_redirects: Union[
+        follow_redirects: typing.Union[
             bool, httpx._client.UseClientDefault
         ] = httpx._client.USE_CLIENT_DEFAULT,
-        timeout: Union[
+        timeout: typing.Union[
             httpx._client.TimeoutTypes, httpx._client.UseClientDefault
         ] = httpx._client.USE_CLIENT_DEFAULT,
         extensions: dict = None,
@@ -569,8 +437,8 @@
         )
 
     def websocket_connect(
-        self, url: str, subprotocols: Sequence[str] = None, **kwargs: Any
-    ) -> Any:
+        self, url: str, subprotocols: typing.Sequence[str] = None, **kwargs: typing.Any
+    ) -> typing.Any:
         url = urljoin("ws://testserver", url)
         headers = kwargs.get("headers", {})
         headers.setdefault("connection", "upgrade")
@@ -615,7 +483,7 @@
 
         return self
 
-    def __exit__(self, *args: Any) -> None:
+    def __exit__(self, *args: typing.Any) -> None:
         self.exit_stack.close()
 
     async def lifespan(self) -> None:
@@ -628,7 +496,7 @@
     async def wait_startup(self) -> None:
         await self.stream_receive.send({"type": "lifespan.startup"})
 
-        async def receive() -> Any:
+        async def receive() -> typing.Any:
             message = await self.stream_send.receive()
             if message is None:
                 self.task.result()
@@ -643,7 +511,7 @@
             await receive()
 
     async def wait_shutdown(self) -> None:
-        async def receive() -> Any:
+        async def receive() -> typing.Any:
             message = await self.stream_send.receive()
             if message is None:
                 self.task.result()
