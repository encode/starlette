import tempfile
import typing
from collections import namedtuple
from collections.abc import Sequence
from shlex import shlex
from urllib.parse import SplitResult, parse_qsl, urlencode, urlsplit

from starlette.concurrency import run_in_threadpool
from starlette.types import Scope

Address = namedtuple("Address", ["host", "port"])


class URL:
    def __init__(
        self, url: str = "", scope: Scope = None, **components: typing.Any
    ) -> None:
        if scope is not None:
            assert not url, 'Cannot set both "url" and "scope".'
            assert not components, 'Cannot set both "scope" and "**components".'
            scheme = scope.get("scheme", "http")
            server = scope.get("server", None)
            path = scope.get("root_path", "") + scope["path"]
            query_string = scope.get("query_string", b"")

            host_header = None
            for key, value in scope["headers"]:
                if key == b"host":
                    host_header = value.decode("latin-1")
                    break

            if host_header is not None:
                url = f"{scheme}://{host_header}{path}"
            elif server is None:
                url = path
            else:
                host, port = server
                default_port = {"http": 80, "https": 443, "ws": 80, "wss": 443}[scheme]
                if port == default_port:
                    url = f"{scheme}://{host}{path}"
                else:
                    url = f"{scheme}://{host}:{port}{path}"

            if query_string:
                url += "?" + query_string.decode()
        elif components:
            assert not url, 'Cannot set both "url" and "**components".'
            url = URL("").replace(**components).components.geturl()

        self._url = url

    @property
    def components(self) -> SplitResult:
        if not hasattr(self, "_components"):
            self._components = urlsplit(self._url)
        return self._components

    @property
    def scheme(self) -> str:
        return self.components.scheme

    @property
    def netloc(self) -> str:
        return self.components.netloc

    @property
    def path(self) -> str:
        return self.components.path

    @property
    def query(self) -> str:
        return self.components.query

    @property
    def fragment(self) -> str:
        return self.components.fragment

    @property
    def username(self) -> typing.Union[None, str]:
        return self.components.username

    @property
    def password(self) -> typing.Union[None, str]:
        return self.components.password

    @property
    def hostname(self) -> typing.Union[None, str]:
        return self.components.hostname

    @property
    def port(self) -> typing.Optional[int]:
        return self.components.port

    @property
    def is_secure(self) -> bool:
        return self.scheme in ("https", "wss")

    def replace(self, **kwargs: typing.Any) -> "URL":
        if (
            "username" in kwargs
            or "password" in kwargs
            or "hostname" in kwargs
            or "port" in kwargs
        ):
            hostname = kwargs.pop("hostname", self.hostname)
            port = kwargs.pop("port", self.port)
            username = kwargs.pop("username", self.username)
            password = kwargs.pop("password", self.password)

            netloc = hostname
            if port is not None:
                netloc += f":{port}"
            if username is not None:
                userpass = username
                if password is not None:
                    userpass += f":{password}"
                netloc = f"{userpass}@{netloc}"

            kwargs["netloc"] = netloc

        components = self.components._replace(**kwargs)
        return self.__class__(components.geturl())

    def include_query_params(self, **kwargs: typing.Any) -> "URL":
        params = MultiDict(parse_qsl(self.query, keep_blank_values=True))
        params.update({str(key): str(value) for key, value in kwargs.items()})
        query = urlencode(params.multi_items())
        return self.replace(query=query)

    def replace_query_params(self, **kwargs: typing.Any) -> "URL":
        query = urlencode([(str(key), str(value)) for key, value in kwargs.items()])
        return self.replace(query=query)

    def remove_query_params(
        self, keys: typing.Union[str, typing.Sequence[str]]
    ) -> "URL":
        if isinstance(keys, str):
            keys = [keys]
        params = MultiDict(parse_qsl(self.query, keep_blank_values=True))
        for key in keys:
            params.pop(key, None)
        query = urlencode(params.multi_items())
        return self.replace(query=query)

    def __eq__(self, other: typing.Any) -> bool:
        return str(self) == str(other)

    def __str__(self) -> str:
        return self._url

    def __repr__(self) -> str:
        url = str(self)
        if self.password:
            url = str(self.replace(password="********"))
        return f"{self.__class__.__name__}({repr(url)})"


class URLPath(str):
    """
    A URL path string that may also hold an associated protocol and/or host.
    Used by the routing to return `url_path_for` matches.
    """

    def __new__(cls, path: str, protocol: str = "", host: str = "") -> "URLPath":
        assert protocol in ("http", "websocket", "")
        return str.__new__(cls, path)  # type: ignore

    def __init__(self, path: str, protocol: str = "", host: str = "") -> None:
        self.protocol = protocol
        self.host = host

    def make_absolute_url(self, base_url: typing.Union[str, URL]) -> str:
        if isinstance(base_url, str):
            base_url = URL(base_url)
        if self.protocol:
            scheme = {
                "http": {True: "https", False: "http"},
                "websocket": {True: "wss", False: "ws"},
            }[self.protocol][base_url.is_secure]
        else:
            scheme = base_url.scheme

        netloc = self.host or base_url.netloc
        path = base_url.path.rstrip("/") + str(self)
        return str(URL(scheme=scheme, netloc=netloc, path=path))


class Secret:
    """
    Holds a string value that should not be revealed in tracebacks etc.
    You should cast the value to `str` at the point it is required.
    """

    def __init__(self, value: str):
        self._value = value

    def __repr__(self) -> str:
        class_name = self.__class__.__name__
        return f"{class_name}('**********')"

    def __str__(self) -> str:
        return self._value


class CommaSeparatedStrings(Sequence):
    def __init__(self, value: typing.Union[str, typing.Sequence[str]]):
        if isinstance(value, str):
            splitter = shlex(value, posix=True)
            splitter.whitespace = ","
            splitter.whitespace_split = True
            self._items = [item.strip() for item in splitter]
        else:
            self._items = list(value)

    def __len__(self) -> int:
        return len(self._items)

    def __getitem__(self, index: typing.Union[int, slice]) -> typing.Any:
        return self._items[index]

    def __iter__(self) -> typing.Iterator[str]:
        return iter(self._items)

    def __repr__(self) -> str:
        class_name = self.__class__.__name__
        items = [item for item in self]
        return f"{class_name}({items!r})"

    def __str__(self) -> str:
        return ", ".join(repr(item) for item in self)


class ImmutableMultiDict(typing.Mapping):
    def __init__(
        self,
        *args: typing.Union[
            "ImmutableMultiDict",
            typing.Mapping,
            typing.List[typing.Tuple[typing.Any, typing.Any]],
        ],
        **kwargs: typing.Any,
    ) -> None:
        assert len(args) < 2, "Too many arguments."

        value = args[0] if args else []
        if kwargs:
            value = (
                ImmutableMultiDict(value).multi_items()
                + ImmutableMultiDict(kwargs).multi_items()
            )

        if not value:
            _items: typing.List[typing.Tuple[typing.Any, typing.Any]] = []
        elif hasattr(value, "multi_items"):
            value = typing.cast(ImmutableMultiDict, value)
            _items = list(value.multi_items())
        elif hasattr(value, "items"):
            value = typing.cast(typing.Mapping, value)
            _items = list(value.items())
        else:
            value = typing.cast(
                typing.List[typing.Tuple[typing.Any, typing.Any]], value
            )
            _items = list(value)

        self._dict = {k: v for k, v in _items}
        self._list = _items

    def getlist(self, key: typing.Any) -> typing.List[typing.Any]:
        return [item_value for item_key, item_value in self._list if item_key == key]

    def keys(self) -> typing.KeysView:
        return self._dict.keys()

    def values(self) -> typing.ValuesView:
        return self._dict.values()

    def items(self) -> typing.ItemsView:
        return self._dict.items()

    def multi_items(self) -> typing.List[typing.Tuple[str, str]]:
        return list(self._list)

    def get(self, key: typing.Any, default: typing.Any = None) -> typing.Any:
        if key in self._dict:
            return self._dict[key]
        return default

    def __getitem__(self, key: typing.Any) -> str:
        return self._dict[key]

    def __contains__(self, key: typing.Any) -> bool:
        return key in self._dict

    def __iter__(self) -> typing.Iterator[typing.Any]:
        return iter(self.keys())

    def __len__(self) -> int:
        return len(self._dict)

    def __eq__(self, other: typing.Any) -> bool:
        if not isinstance(other, self.__class__):
            return False
        return sorted(self._list) == sorted(other._list)

    def __repr__(self) -> str:
        class_name = self.__class__.__name__
        items = self.multi_items()
        return f"{class_name}({items!r})"


class MultiDict(ImmutableMultiDict):
    def __setitem__(self, key: typing.Any, value: typing.Any) -> None:
        self.setlist(key, [value])

    def __delitem__(self, key: typing.Any) -> None:
        self._list = [(k, v) for k, v in self._list if k != key]
        del self._dict[key]

    def pop(self, key: typing.Any, default: typing.Any = None) -> typing.Any:
        self._list = [(k, v) for k, v in self._list if k != key]
        return self._dict.pop(key, default)

    def popitem(self) -> typing.Tuple:
        key, value = self._dict.popitem()
        self._list = [(k, v) for k, v in self._list if k != key]
        return key, value

    def poplist(self, key: typing.Any) -> typing.List:
        values = [v for k, v in self._list if k == key]
        self.pop(key)
        return values

    def clear(self) -> None:
        self._dict.clear()
        self._list.clear()

    def setdefault(self, key: typing.Any, default: typing.Any = None) -> typing.Any:
        if key not in self:
            self._dict[key] = default
            self._list.append((key, default))

        return self[key]

    def setlist(self, key: typing.Any, values: typing.List) -> None:
        if not values:
            self.pop(key, None)
        else:
            existing_items = [(k, v) for (k, v) in self._list if k != key]
            self._list = existing_items + [(key, value) for value in values]
            self._dict[key] = values[-1]

    def append(self, key: typing.Any, value: typing.Any) -> None:
        self._list.append((key, value))
        self._dict[key] = value

    def update(
        self,
        *args: typing.Union[
            "MultiDict",
            typing.Mapping,
            typing.List[typing.Tuple[typing.Any, typing.Any]],
        ],
        **kwargs: typing.Any,
    ) -> None:
        value = MultiDict(*args, **kwargs)
        existing_items = [(k, v) for (k, v) in self._list if k not in value.keys()]
        self._list = existing_items + value.multi_items()
        self._dict.update(value)


class QueryParams(ImmutableMultiDict):
    """
    An immutable multidict.
    """

    def __init__(
        self,
        *args: typing.Union[
            "ImmutableMultiDict",
            typing.Mapping,
            typing.List[typing.Tuple[typing.Any, typing.Any]],
            str,
            bytes,
        ],
        **kwargs: typing.Any,
    ) -> None:
        assert len(args) < 2, "Too many arguments."

        value = args[0] if args else []

        if isinstance(value, str):
            super().__init__(parse_qsl(value, keep_blank_values=True), **kwargs)
        elif isinstance(value, bytes):
            super().__init__(
                parse_qsl(value.decode("latin-1"), keep_blank_values=True), **kwargs
            )
        else:
            super().__init__(*args, **kwargs)  # type: ignore
        self._list = [(str(k), str(v)) for k, v in self._list]
        self._dict = {str(k): str(v) for k, v in self._dict.items()}

    def __str__(self) -> str:
        return urlencode(self._list)

    def __repr__(self) -> str:
        class_name = self.__class__.__name__
        query_string = str(self)
        return f"{class_name}({query_string!r})"


class UploadFile:
    """
    An uploaded file included as part of the request data.
    """

    spool_max_size = 1024 * 1024
<<<<<<< HEAD
    file: typing.BinaryIO
=======
    headers: "Headers"
>>>>>>> 2d6ddd38

    def __init__(
        self,
        filename: str,
<<<<<<< HEAD
        file: typing.Optional[typing.BinaryIO] = None,
        content_type: str = "",
=======
        file: typing.IO = None,
        content_type: str = "",
        *,
        headers: "typing.Optional[Headers]" = None,
>>>>>>> 2d6ddd38
    ) -> None:
        self.filename = filename
        self.content_type = content_type
        if file is None:
<<<<<<< HEAD
            self.file = tempfile.SpooledTemporaryFile(max_size=self.spool_max_size)  # type: ignore  # noqa: E501
        else:
            self.file = file
=======
            file = tempfile.SpooledTemporaryFile(max_size=self.spool_max_size)
        self.file = file
        self.headers = headers or Headers()
>>>>>>> 2d6ddd38

    @property
    def _in_memory(self) -> bool:
        rolled_to_disk = getattr(self.file, "_rolled", True)
        return not rolled_to_disk

    async def write(self, data: bytes) -> None:
        if self._in_memory:
            self.file.write(data)  # type: ignore
        else:
            await run_in_threadpool(self.file.write, data)

    async def read(self, size: int = -1) -> bytes:
        if self._in_memory:
            return self.file.read(size)
        return await run_in_threadpool(self.file.read, size)

    async def seek(self, offset: int) -> None:
        if self._in_memory:
            self.file.seek(offset)
        else:
            await run_in_threadpool(self.file.seek, offset)

    async def close(self) -> None:
        if self._in_memory:
            self.file.close()
        else:
            await run_in_threadpool(self.file.close)


class FormData(ImmutableMultiDict):
    """
    An immutable multidict, containing both file uploads and text input.
    """

    def __init__(
        self,
        *args: typing.Union[
            "FormData",
            typing.Mapping[str, typing.Union[str, UploadFile]],
            typing.List[typing.Tuple[str, typing.Union[str, UploadFile]]],
        ],
        **kwargs: typing.Union[str, UploadFile],
    ) -> None:
        super().__init__(*args, **kwargs)

    async def close(self) -> None:
        for key, value in self.multi_items():
            if isinstance(value, UploadFile):
                await value.close()


class Headers(typing.Mapping[str, str]):
    """
    An immutable, case-insensitive multidict.
    """

    def __init__(
        self,
        headers: typing.Mapping[str, str] = None,
        raw: typing.List[typing.Tuple[bytes, bytes]] = None,
        scope: Scope = None,
    ) -> None:
        self._list: typing.List[typing.Tuple[bytes, bytes]] = []
        if headers is not None:
            assert raw is None, 'Cannot set both "headers" and "raw".'
            assert scope is None, 'Cannot set both "headers" and "scope".'
            self._list = [
                (key.lower().encode("latin-1"), value.encode("latin-1"))
                for key, value in headers.items()
            ]
        elif raw is not None:
            assert scope is None, 'Cannot set both "raw" and "scope".'
            self._list = raw
        elif scope is not None:
            self._list = scope["headers"]

    @property
    def raw(self) -> typing.List[typing.Tuple[bytes, bytes]]:
        return list(self._list)

    def keys(self) -> typing.List[str]:  # type: ignore
        return [key.decode("latin-1") for key, value in self._list]

    def values(self) -> typing.List[str]:  # type: ignore
        return [value.decode("latin-1") for key, value in self._list]

    def items(self) -> typing.List[typing.Tuple[str, str]]:  # type: ignore
        return [
            (key.decode("latin-1"), value.decode("latin-1"))
            for key, value in self._list
        ]

    def get(self, key: str, default: typing.Any = None) -> typing.Any:
        try:
            return self[key]
        except KeyError:
            return default

    def getlist(self, key: str) -> typing.List[str]:
        get_header_key = key.lower().encode("latin-1")
        return [
            item_value.decode("latin-1")
            for item_key, item_value in self._list
            if item_key == get_header_key
        ]

    def mutablecopy(self) -> "MutableHeaders":
        return MutableHeaders(raw=self._list[:])

    def __getitem__(self, key: str) -> str:
        get_header_key = key.lower().encode("latin-1")
        for header_key, header_value in self._list:
            if header_key == get_header_key:
                return header_value.decode("latin-1")
        raise KeyError(key)

    def __contains__(self, key: typing.Any) -> bool:
        get_header_key = key.lower().encode("latin-1")
        for header_key, header_value in self._list:
            if header_key == get_header_key:
                return True
        return False

    def __iter__(self) -> typing.Iterator[typing.Any]:
        return iter(self.keys())

    def __len__(self) -> int:
        return len(self._list)

    def __eq__(self, other: typing.Any) -> bool:
        if not isinstance(other, Headers):
            return False
        return sorted(self._list) == sorted(other._list)

    def __repr__(self) -> str:
        class_name = self.__class__.__name__
        as_dict = dict(self.items())
        if len(as_dict) == len(self):
            return f"{class_name}({as_dict!r})"
        return f"{class_name}(raw={self.raw!r})"


class MutableHeaders(Headers):
    def __setitem__(self, key: str, value: str) -> None:
        """
        Set the header `key` to `value`, removing any duplicate entries.
        Retains insertion order.
        """
        set_key = key.lower().encode("latin-1")
        set_value = value.encode("latin-1")

        found_indexes = []
        for idx, (item_key, item_value) in enumerate(self._list):
            if item_key == set_key:
                found_indexes.append(idx)

        for idx in reversed(found_indexes[1:]):
            del self._list[idx]

        if found_indexes:
            idx = found_indexes[0]
            self._list[idx] = (set_key, set_value)
        else:
            self._list.append((set_key, set_value))

    def __delitem__(self, key: str) -> None:
        """
        Remove the header `key`.
        """
        del_key = key.lower().encode("latin-1")

        pop_indexes = []
        for idx, (item_key, item_value) in enumerate(self._list):
            if item_key == del_key:
                pop_indexes.append(idx)

        for idx in reversed(pop_indexes):
            del self._list[idx]

    @property
    def raw(self) -> typing.List[typing.Tuple[bytes, bytes]]:
        return self._list

    def setdefault(self, key: str, value: str) -> str:
        """
        If the header `key` does not exist, then set it to `value`.
        Returns the header value.
        """
        set_key = key.lower().encode("latin-1")
        set_value = value.encode("latin-1")

        for idx, (item_key, item_value) in enumerate(self._list):
            if item_key == set_key:
                return item_value.decode("latin-1")
        self._list.append((set_key, set_value))
        return value

    def update(self, other: dict) -> None:
        for key, val in other.items():
            self[key] = val

    def append(self, key: str, value: str) -> None:
        """
        Append a header, preserving any duplicate entries.
        """
        append_key = key.lower().encode("latin-1")
        append_value = value.encode("latin-1")
        self._list.append((append_key, append_value))

    def add_vary_header(self, vary: str) -> None:
        existing = self.get("vary")
        if existing is not None:
            vary = ", ".join([existing, vary])
        self["vary"] = vary


class State:
    """
    An object that can be used to store arbitrary state.

    Used for `request.state` and `app.state`.
    """

    def __init__(self, state: typing.Dict = None):
        if state is None:
            state = {}
        super().__setattr__("_state", state)

    def __setattr__(self, key: typing.Any, value: typing.Any) -> None:
        self._state[key] = value

    def __getattr__(self, key: typing.Any) -> typing.Any:
        try:
            return self._state[key]
        except KeyError:
            message = "'{}' object has no attribute '{}'"
            raise AttributeError(message.format(self.__class__.__name__, key))

    def __delattr__(self, key: typing.Any) -> None:
        del self._state[key]<|MERGE_RESOLUTION|>--- conflicted
+++ resolved
@@ -415,37 +415,24 @@
     """
 
     spool_max_size = 1024 * 1024
-<<<<<<< HEAD
     file: typing.BinaryIO
-=======
     headers: "Headers"
->>>>>>> 2d6ddd38
 
     def __init__(
         self,
         filename: str,
-<<<<<<< HEAD
         file: typing.Optional[typing.BinaryIO] = None,
-        content_type: str = "",
-=======
-        file: typing.IO = None,
         content_type: str = "",
         *,
         headers: "typing.Optional[Headers]" = None,
->>>>>>> 2d6ddd38
     ) -> None:
         self.filename = filename
         self.content_type = content_type
         if file is None:
-<<<<<<< HEAD
             self.file = tempfile.SpooledTemporaryFile(max_size=self.spool_max_size)  # type: ignore  # noqa: E501
         else:
             self.file = file
-=======
-            file = tempfile.SpooledTemporaryFile(max_size=self.spool_max_size)
-        self.file = file
         self.headers = headers or Headers()
->>>>>>> 2d6ddd38
 
     @property
     def _in_memory(self) -> bool:
