--- conflicted
+++ resolved
@@ -122,16 +122,10 @@
 
 
 class MultiPartParser:
-<<<<<<< HEAD
-    default_max_field_size = 1024 * 1024  # 1MB
-    default_max_file_mem_size = 1024 * 1024  # 1MB
-    default_max_file_disk_size = 1024 * 1024 * 1024  # 1GB
-=======
     spool_max_size = 1024 * 1024  # 1MB
     """The maximum size of the spooled temporary file used to store file data."""
     max_part_size = 1024 * 1024  # 1MB
     """The maximum size of a part in the multipart request."""
->>>>>>> a404872b
 
     def __init__(
         self,
@@ -140,22 +134,13 @@
         *,
         max_files: int | float = 1000,
         max_fields: int | float = 1000,
-<<<<<<< HEAD
-        max_field_size: int | float | None = None,
-        max_file_mem_size: int | float | None = None,
-        max_file_disk_size: int | float | None = None,
-=======
         max_part_size: int = 1024 * 1024,  # 1MB
->>>>>>> a404872b
     ) -> None:
         assert multipart is not None, "The `python-multipart` library must be installed to use form parsing."
         self.headers = headers
         self.stream = stream
         self.max_files = max_files
         self.max_fields = max_fields
-        self.max_field_size: int | float = max_field_size or self.default_max_field_size
-        self.max_file_mem_size: int | float = max_file_mem_size or self.default_max_file_mem_size
-        self.max_file_disk_size: int | float = max_file_disk_size or self.default_max_file_disk_size
         self.items: list[tuple[str, str | UploadFile]] = []
         self._current_files = 0
         self._current_fields = 0
@@ -174,8 +159,8 @@
     def on_part_data(self, data: bytes, start: int, end: int) -> None:
         message_bytes = data[start:end]
         if self._current_part.file is None:
-            if len(self._current_part.data) + len(message_bytes) > self.max_field_size:
-                raise MultiPartException(f"Part exceeded maximum size of {int(self.max_field_size / 1024)}KB.")
+            if len(self._current_part.data) + len(message_bytes) > self.max_part_size:
+                raise MultiPartException(f"Part exceeded maximum size of {int(self.max_part_size / 1024)}KB.")
             self._current_part.data.extend(message_bytes)
         else:
             self._file_parts_to_write.append((self._current_part, message_bytes))
@@ -220,11 +205,7 @@
             if self._current_files > self.max_files:
                 raise MultiPartException(f"Too many files. Maximum number of files is {self.max_files}.")
             filename = _user_safe_decode(options[b"filename"], self._charset)
-<<<<<<< HEAD
-            tempfile = SpooledTemporaryFile(max_size=self.max_file_mem_size)
-=======
             tempfile = SpooledTemporaryFile(max_size=self.spool_max_size)
->>>>>>> a404872b
             self._files_to_close_on_error.append(tempfile)
             self._current_part.file = UploadFile(
                 file=tempfile,  # type: ignore[arg-type]
@@ -278,8 +259,6 @@
                 # the main thread.
                 for part, data in self._file_parts_to_write:
                     assert part.file  # for type checkers
-                    if part.file.size is not None and part.file.size + len(data) > self.max_file_disk_size:
-                        raise MultiPartException(f"File exceeds maximum size of {self.max_file_disk_size} bytes.")
                     await part.file.write(data)
                 for part in self._file_parts_to_finish:
                     assert part.file  # for type checkers
