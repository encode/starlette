import json
import typing
from http import cookies as http_cookies

import anyio

from starlette._utils import AwaitableOrContextManager, AwaitableOrContextManagerWrapper
from starlette.datastructures import URL, Address, FormData, Headers, QueryParams, State
from starlette.exceptions import HTTPException
from starlette.formparsers import FormParser, MultiPartException, MultiPartParser
from starlette.types import Message, Receive, Scope, Send

try:
    from multipart.multipart import parse_options_header
except ImportError:  # pragma: nocover
    parse_options_header = None


if typing.TYPE_CHECKING:
    from starlette.routing import Router


SERVER_PUSH_HEADERS_TO_COPY = {
    "accept",
    "accept-encoding",
    "accept-language",
    "cache-control",
    "user-agent",
}


def cookie_parser(cookie_string: str) -> typing.Dict[str, str]:
    """
    This function parses a ``Cookie`` HTTP header into a dict of key/value pairs.

    It attempts to mimic browser cookie parsing behavior: browsers and web servers
    frequently disregard the spec (RFC 6265) when setting and reading cookies,
    so we attempt to suit the common scenarios here.

    This function has been adapted from Django 3.1.0.
    Note: we are explicitly _NOT_ using `SimpleCookie.load` because it is based
    on an outdated spec and will fail on lots of input we want to support
    """
    cookie_dict: typing.Dict[str, str] = {}
    for chunk in cookie_string.split(";"):
        if "=" in chunk:
            key, val = chunk.split("=", 1)
        else:
            # Assume an empty name per
            # https://bugzilla.mozilla.org/show_bug.cgi?id=169091
            key, val = "", chunk
        key, val = key.strip(), val.strip()
        if key or val:
            # unquote using Python's algorithm.
            cookie_dict[key] = http_cookies._unquote(val)
    return cookie_dict


class ClientDisconnect(Exception):
    pass


class HTTPConnection(typing.Mapping[str, typing.Any]):
    """
    A base class for incoming HTTP connections, that is used to provide
    any functionality that is common to both `Request` and `WebSocket`.
    """

    def __init__(self, scope: Scope, receive: typing.Optional[Receive] = None) -> None:
        assert scope["type"] in ("http", "websocket")
        self.scope = scope

    def __getitem__(self, key: str) -> typing.Any:
        return self.scope[key]

    def __iter__(self) -> typing.Iterator[str]:
        return iter(self.scope)

    def __len__(self) -> int:
        return len(self.scope)

    # Don't use the `abc.Mapping.__eq__` implementation.
    # Connection instances should never be considered equal
    # unless `self is other`.
    __eq__ = object.__eq__
    __hash__ = object.__hash__

    @property
    def app(self) -> typing.Any:
        return self.scope["app"]

    @property
    def url(self) -> URL:
        if not hasattr(self, "_url"):
            self._url = URL(scope=self.scope)
        return self._url

    @property
    def base_url(self) -> URL:
        if not hasattr(self, "_base_url"):
            base_url_scope = dict(self.scope)
            base_url_scope["path"] = "/"
            base_url_scope["query_string"] = b""
            base_url_scope["root_path"] = base_url_scope.get(
                "app_root_path", base_url_scope.get("root_path", "")
            )
            self._base_url = URL(scope=base_url_scope)
        return self._base_url

    @property
    def headers(self) -> Headers:
        if not hasattr(self, "_headers"):
            self._headers = Headers(scope=self.scope)
        return self._headers

    @property
    def query_params(self) -> QueryParams:
        if not hasattr(self, "_query_params"):
            self._query_params = QueryParams(self.scope["query_string"])
        return self._query_params

    @property
    def path_params(self) -> typing.Dict[str, typing.Any]:
        return self.scope.get("path_params", {})

    @property
    def cookies(self) -> typing.Dict[str, str]:
        if not hasattr(self, "_cookies"):
            cookies: typing.Dict[str, str] = {}
            cookie_header = self.headers.get("cookie")

            if cookie_header:
                cookies = cookie_parser(cookie_header)
            self._cookies = cookies
        return self._cookies

    @property
    def client(self) -> typing.Optional[Address]:
        # client is a 2 item tuple of (host, port), None or missing
        host_port = self.scope.get("client")
        if host_port is not None:
            return Address(*host_port)
        return None

    @property
    def session(self) -> typing.Dict[str, typing.Any]:
        assert (
            "session" in self.scope
        ), "SessionMiddleware must be installed to access request.session"
        return self.scope["session"]

    @property
    def auth(self) -> typing.Any:
        assert (
            "auth" in self.scope
        ), "AuthenticationMiddleware must be installed to access request.auth"
        return self.scope["auth"]

    @property
    def user(self) -> typing.Any:
        assert (
            "user" in self.scope
        ), "AuthenticationMiddleware must be installed to access request.user"
        return self.scope["user"]

    @property
    def state(self) -> State:
        if not hasattr(self, "_state"):
            # Ensure 'state' has an empty dict if it's not already populated.
            self.scope.setdefault("state", {})
            # Create a state instance with a reference to the dict in which it should
            # store info
            self._state = State(self.scope["state"])
        return self._state

<<<<<<< HEAD
    def url_for(self, __name: str, **path_params: typing.Any) -> str:
=======
    def url_for(self, name: str, **path_params: typing.Any) -> URL:
>>>>>>> b2f25e5b
        router: Router = self.scope["router"]
        url_path = router.url_path_for(__name, **path_params)
        return url_path.make_absolute_url(base_url=self.base_url)


async def empty_receive() -> typing.NoReturn:
    raise RuntimeError("Receive channel has not been made available")


async def empty_send(message: Message) -> typing.NoReturn:
    raise RuntimeError("Send channel has not been made available")


class Request(HTTPConnection):
    _form: typing.Optional[FormData]

    def __init__(
        self, scope: Scope, receive: Receive = empty_receive, send: Send = empty_send
    ):
        super().__init__(scope)
        assert scope["type"] == "http"
        self._receive = receive
        self._send = send
        self._stream_consumed = False
        self._is_disconnected = False
        self._form = None

    @property
    def method(self) -> str:
        return self.scope["method"]

    @property
    def receive(self) -> Receive:
        return self._receive

    async def stream(self) -> typing.AsyncGenerator[bytes, None]:
        if hasattr(self, "_body"):
            yield self._body
            yield b""
            return
        if self._stream_consumed:
            raise RuntimeError("Stream consumed")
        self._stream_consumed = True
        while True:
            message = await self._receive()
            if message["type"] == "http.request":
                body = message.get("body", b"")
                if body:
                    yield body
                if not message.get("more_body", False):
                    break
            elif message["type"] == "http.disconnect":
                self._is_disconnected = True
                raise ClientDisconnect()
        yield b""

    async def body(self) -> bytes:
        if not hasattr(self, "_body"):
            chunks: "typing.List[bytes]" = []
            async for chunk in self.stream():
                chunks.append(chunk)
            self._body = b"".join(chunks)
        return self._body

    async def json(self) -> typing.Any:
        if not hasattr(self, "_json"):
            body = await self.body()
            self._json = json.loads(body)
        return self._json

    async def _get_form(
        self,
        *,
        max_files: typing.Union[int, float] = 1000,
        max_fields: typing.Union[int, float] = 1000,
    ) -> FormData:
        if self._form is None:
            assert (
                parse_options_header is not None
            ), "The `python-multipart` library must be installed to use form parsing."
            content_type_header = self.headers.get("Content-Type")
            content_type: bytes
            content_type, _ = parse_options_header(content_type_header)
            if content_type == b"multipart/form-data":
                try:
                    multipart_parser = MultiPartParser(
                        self.headers,
                        self.stream(),
                        max_files=max_files,
                        max_fields=max_fields,
                    )
                    self._form = await multipart_parser.parse()
                except MultiPartException as exc:
                    if "app" in self.scope:
                        raise HTTPException(status_code=400, detail=exc.message)
                    raise exc
            elif content_type == b"application/x-www-form-urlencoded":
                form_parser = FormParser(self.headers, self.stream())
                self._form = await form_parser.parse()
            else:
                self._form = FormData()
        return self._form

    def form(
        self,
        *,
        max_files: typing.Union[int, float] = 1000,
        max_fields: typing.Union[int, float] = 1000,
    ) -> AwaitableOrContextManager[FormData]:
        return AwaitableOrContextManagerWrapper(
            self._get_form(max_files=max_files, max_fields=max_fields)
        )

    async def close(self) -> None:
        if self._form is not None:
            await self._form.close()

    async def is_disconnected(self) -> bool:
        if not self._is_disconnected:
            message: Message = {}

            # If message isn't immediately available, move on
            with anyio.CancelScope() as cs:
                cs.cancel()
                message = await self._receive()

            if message.get("type") == "http.disconnect":
                self._is_disconnected = True

        return self._is_disconnected

    async def send_push_promise(self, path: str) -> None:
        if "http.response.push" in self.scope.get("extensions", {}):
            raw_headers: "typing.List[typing.Tuple[bytes, bytes]]" = []
            for name in SERVER_PUSH_HEADERS_TO_COPY:
                for value in self.headers.getlist(name):
                    raw_headers.append(
                        (name.encode("latin-1"), value.encode("latin-1"))
                    )
            await self._send(
                {"type": "http.response.push", "path": path, "headers": raw_headers}
            )<|MERGE_RESOLUTION|>--- conflicted
+++ resolved
@@ -173,11 +173,7 @@
             self._state = State(self.scope["state"])
         return self._state
 
-<<<<<<< HEAD
-    def url_for(self, __name: str, **path_params: typing.Any) -> str:
-=======
-    def url_for(self, name: str, **path_params: typing.Any) -> URL:
->>>>>>> b2f25e5b
+    def url_for(self, __name: str, **path_params: typing.Any) -> URL:
         router: Router = self.scope["router"]
         url_path = router.url_path_for(__name, **path_params)
         return url_path.make_absolute_url(base_url=self.base_url)
