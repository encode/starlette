--- conflicted
+++ resolved
@@ -254,14 +254,9 @@
         yield b""
 
     async def body(self) -> bytes:
-<<<<<<< HEAD
         body = self._get_request_state("body")
         if body is None:
-            chunks = []
-=======
-        if not hasattr(self, "_body"):
             chunks: "typing.List[bytes]" = []
->>>>>>> 1fa42a28
             async for chunk in self.stream():
                 chunks.append(chunk)
             body = b"".join(chunks)
