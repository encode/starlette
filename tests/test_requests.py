--- conflicted
+++ resolved
@@ -153,8 +153,7 @@
     assert response.json() == {"body": "<stream consumed>", "stream": "abc"}
 
 
-<<<<<<< HEAD
-def test_request_body_then_request_body():
+def test_request_body_then_request_body(test_client_factory):
     async def app(scope, receive, send):
         request = Request(scope, receive)
         body = await request.body()
@@ -163,13 +162,13 @@
         response = JSONResponse({"body": body.decode(), "body2": body2.decode()})
         await response(scope, receive, send)
 
-    client = TestClient(app)
+    client = test_client_factory(app)
 
     response = client.post("/", data="abc")
     assert response.json() == {"body": "abc", "body2": "abc"}
 
 
-def test_request_form_then_request_form():
+def test_request_form_then_request_form(test_client_factory):
     async def app(scope, receive, send):
         request = Request(scope, receive)
         form = await request.form()
@@ -178,16 +177,13 @@
         response = JSONResponse({"form": dict(form), "form2": dict(form2)})
         await response(scope, receive, send)
 
-    client = TestClient(app)
+    client = test_client_factory(app)
 
     response = client.post("/", data={"abc": "123 @"})
     assert response.json() == {"form": {"abc": "123 @"}, "form2": {"abc": "123 @"}}
 
 
-def test_request_json():
-=======
 def test_request_json(test_client_factory):
->>>>>>> 537ab6af
     async def app(scope, receive, send):
         request = Request(scope, receive)
         data = await request.json()
