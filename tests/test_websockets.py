import pytest
from starlette.testclient import TestClient
<<<<<<< HEAD
from starlette.websockets import WebSocketSession, WebSocketDisconnect
from starlette import status
=======
from starlette.websockets import WebSocket, WebSocketDisconnect
>>>>>>> 16d41e6d


def test_websocket_url():
    def app(scope):
        async def asgi(receive, send):
            websocket = WebSocket(scope, receive, send)
            await websocket.accept()
            await websocket.send_json({"url": websocket.url})
            await websocket.close()

        return asgi

    client = TestClient(app)
    with client.websocket_connect("/123?a=abc") as websocket:
        data = websocket.receive_json()
        assert data == {"url": "ws://testserver/123?a=abc"}


def test_websocket_query_params():
    def app(scope):
        async def asgi(receive, send):
            websocket = WebSocket(scope, receive, send)
            query_params = dict(websocket.query_params)
            await websocket.accept()
            await websocket.send_json({"params": query_params})
            await websocket.close()

        return asgi

    client = TestClient(app)
    with client.websocket_connect("/?a=abc&b=456") as websocket:
        data = websocket.receive_json()
        assert data == {"params": {"a": "abc", "b": "456"}}


def test_websocket_headers():
    def app(scope):
        async def asgi(receive, send):
            websocket = WebSocket(scope, receive, send)
            headers = dict(websocket.headers)
            await websocket.accept()
            await websocket.send_json({"headers": headers})
            await websocket.close()

        return asgi

    client = TestClient(app)
    with client.websocket_connect("/") as websocket:
        expected_headers = {
            "accept": "*/*",
            "accept-encoding": "gzip, deflate",
            "connection": "upgrade",
            "host": "testserver",
            "user-agent": "testclient",
            "sec-websocket-key": "testserver==",
            "sec-websocket-version": "13",
        }
        data = websocket.receive_json()
        assert data == {"headers": expected_headers}


def test_websocket_port():
    def app(scope):
        async def asgi(receive, send):
            websocket = WebSocket(scope, receive, send)
            await websocket.accept()
            await websocket.send_json({"port": websocket.url.port})
            await websocket.close()

        return asgi

    client = TestClient(app)
    with client.websocket_connect("ws://example.com:123/123?a=abc") as websocket:
        data = websocket.receive_json()
        assert data == {"port": 123}


def test_websocket_send_and_receive_text():
    def app(scope):
        async def asgi(receive, send):
            websocket = WebSocket(scope, receive, send)
            await websocket.accept()
            data = await websocket.receive_text()
            await websocket.send_text("Message was: " + data)
            await websocket.close()

        return asgi

    client = TestClient(app)
    with client.websocket_connect("/") as websocket:
        websocket.send_text("Hello, world!")
        data = websocket.receive_text()
        assert data == "Message was: Hello, world!"


def test_websocket_send_and_receive_bytes():
    def app(scope):
        async def asgi(receive, send):
            websocket = WebSocket(scope, receive, send)
            await websocket.accept()
            data = await websocket.receive_bytes()
            await websocket.send_bytes(b"Message was: " + data)
            await websocket.close()

        return asgi

    client = TestClient(app)
    with client.websocket_connect("/") as websocket:
        websocket.send_bytes(b"Hello, world!")
        data = websocket.receive_bytes()
        assert data == b"Message was: Hello, world!"


def test_websocket_send_and_receive_json():
    def app(scope):
        async def asgi(receive, send):
            websocket = WebSocket(scope, receive, send)
            await websocket.accept()
            data = await websocket.receive_json()
            await websocket.send_json({"message": data})
            await websocket.close()

        return asgi

    client = TestClient(app)
    with client.websocket_connect("/") as websocket:
        websocket.send_json({"hello": "world"})
        data = websocket.receive_json()
        assert data == {"message": {"hello": "world"}}


def test_client_close():
    close_code = None

    def app(scope):
        async def asgi(receive, send):
            nonlocal close_code
            websocket = WebSocket(scope, receive, send)
            await websocket.accept()
            try:
                data = await websocket.receive_text()
            except WebSocketDisconnect as exc:
                close_code = exc.code

        return asgi

    client = TestClient(app)
<<<<<<< HEAD
    with client.wsconnect("/") as session:
        session.close(code=status.WS_1001_LEAVING)
    assert close_code == status.WS_1001_LEAVING
=======
    with client.websocket_connect("/") as websocket:
        websocket.close(code=1001)
    assert close_code == 1001
>>>>>>> 16d41e6d


def test_application_close():
    def app(scope):
        async def asgi(receive, send):
<<<<<<< HEAD
            session = WebSocketSession(scope, receive, send)
            await session.accept()
            await session.close(status.WS_1001_LEAVING)
=======
            websocket = WebSocket(scope, receive, send)
            await websocket.accept()
            await websocket.close(1001)
>>>>>>> 16d41e6d

        return asgi

    client = TestClient(app)
    with client.websocket_connect("/") as websocket:
        with pytest.raises(WebSocketDisconnect) as exc:
<<<<<<< HEAD
            session.receive_text()
        assert exc.value.code == status.WS_1001_LEAVING
=======
            websocket.receive_text()
        assert exc.value.code == 1001
>>>>>>> 16d41e6d


def test_rejected_connection():
    def app(scope):
        async def asgi(receive, send):
<<<<<<< HEAD
            session = WebSocketSession(scope, receive, send)
            await session.close(status.WS_1001_LEAVING)
=======
            websocket = WebSocket(scope, receive, send)
            await websocket.close(1001)
>>>>>>> 16d41e6d

        return asgi

    client = TestClient(app)
    with pytest.raises(WebSocketDisconnect) as exc:
<<<<<<< HEAD
        client.wsconnect("/")
    assert exc.value.code == status.WS_1001_LEAVING
=======
        client.websocket_connect("/")
    assert exc.value.code == 1001
>>>>>>> 16d41e6d


def test_subprotocol():
    def app(scope):
        async def asgi(receive, send):
            websocket = WebSocket(scope, receive, send)
            assert websocket["subprotocols"] == ["soap", "wamp"]
            await websocket.accept(subprotocol="wamp")
            await websocket.close()

        return asgi

    client = TestClient(app)
    with client.websocket_connect("/", subprotocols=["soap", "wamp"]) as websocket:
        assert websocket.accepted_subprotocol == "wamp"


def test_websocket_exception():
    def app(scope):
        async def asgi(receive, send):
            assert False

        return asgi

    client = TestClient(app)
    with pytest.raises(AssertionError):
        client.websocket_connect("/123?a=abc")


def test_duplicate_close():
    def app(scope):
        async def asgi(receive, send):
            websocket = WebSocket(scope, receive, send)
            await websocket.accept()
            await websocket.close()
            await websocket.close()

        return asgi

    client = TestClient(app)
    with pytest.raises(RuntimeError):
        with client.websocket_connect("/") as websocket:
            pass


def test_duplicate_disconnect():
    def app(scope):
        async def asgi(receive, send):
            websocket = WebSocket(scope, receive, send)
            await websocket.accept()
            message = await websocket.receive()
            assert message["type"] == "websocket.disconnect"
            message = await websocket.receive()

        return asgi

    client = TestClient(app)
    with pytest.raises(RuntimeError):
        with client.websocket_connect("/") as websocket:
            websocket.close()


def test_websocket_scope_interface():
    """
    A WebSocket can be instantiated with a scope, and presents a `Mapping`
    interface.
    """
    websocket = WebSocket({"type": "websocket", "path": "/abc/", "headers": []})
    assert websocket["type"] == "websocket"
    assert dict(websocket) == {"type": "websocket", "path": "/abc/", "headers": []}
    assert len(websocket) == 3<|MERGE_RESOLUTION|>--- conflicted
+++ resolved
@@ -1,11 +1,7 @@
 import pytest
 from starlette.testclient import TestClient
-<<<<<<< HEAD
 from starlette.websockets import WebSocketSession, WebSocketDisconnect
 from starlette import status
-=======
-from starlette.websockets import WebSocket, WebSocketDisconnect
->>>>>>> 16d41e6d
 
 
 def test_websocket_url():
@@ -153,66 +149,39 @@
         return asgi
 
     client = TestClient(app)
-<<<<<<< HEAD
-    with client.wsconnect("/") as session:
-        session.close(code=status.WS_1001_LEAVING)
+    with client.websocket_connect("/") as websocket:
+        websocket.close(code=status.WS_1001_LEAVING)
     assert close_code == status.WS_1001_LEAVING
-=======
-    with client.websocket_connect("/") as websocket:
-        websocket.close(code=1001)
-    assert close_code == 1001
->>>>>>> 16d41e6d
 
 
 def test_application_close():
     def app(scope):
         async def asgi(receive, send):
-<<<<<<< HEAD
-            session = WebSocketSession(scope, receive, send)
-            await session.accept()
-            await session.close(status.WS_1001_LEAVING)
-=======
-            websocket = WebSocket(scope, receive, send)
-            await websocket.accept()
-            await websocket.close(1001)
->>>>>>> 16d41e6d
+            websocket = WebSocket(scope, receive, send)
+            await websocket.accept()
+            await websocket.close(status.WS_1001_LEAVING)
 
         return asgi
 
     client = TestClient(app)
     with client.websocket_connect("/") as websocket:
         with pytest.raises(WebSocketDisconnect) as exc:
-<<<<<<< HEAD
-            session.receive_text()
+            websocket.receive_text()
         assert exc.value.code == status.WS_1001_LEAVING
-=======
-            websocket.receive_text()
-        assert exc.value.code == 1001
->>>>>>> 16d41e6d
 
 
 def test_rejected_connection():
     def app(scope):
         async def asgi(receive, send):
-<<<<<<< HEAD
-            session = WebSocketSession(scope, receive, send)
-            await session.close(status.WS_1001_LEAVING)
-=======
-            websocket = WebSocket(scope, receive, send)
-            await websocket.close(1001)
->>>>>>> 16d41e6d
+            websocket = WebSocket(scope, receive, send)
+            await websocket.close(status.WS_1001_LEAVING)
 
         return asgi
 
     client = TestClient(app)
     with pytest.raises(WebSocketDisconnect) as exc:
-<<<<<<< HEAD
-        client.wsconnect("/")
+        client.websocket_connect("/")
     assert exc.value.code == status.WS_1001_LEAVING
-=======
-        client.websocket_connect("/")
-    assert exc.value.code == 1001
->>>>>>> 16d41e6d
 
 
 def test_subprotocol():
