--- conflicted
+++ resolved
@@ -173,13 +173,8 @@
 def test_rejected_connection():
     def app(scope):
         async def asgi(receive, send):
-<<<<<<< HEAD
-            websocket = WebSocket(scope, receive, send)
+            websocket = WebSocket(scope, receive=receive, send=send)
             await websocket.close(status.WS_1001_LEAVING)
-=======
-            websocket = WebSocket(scope, receive=receive, send=send)
-            await websocket.close(1001)
->>>>>>> bc66a872
 
         return asgi
 
