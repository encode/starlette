import pytest

from starlette.exceptions import ExceptionMiddleware, HTTPException
from starlette.responses import PlainTextResponse
from starlette.routing import Route, Router, WebSocketRoute


def raise_runtime_error(request):
    raise RuntimeError("Yikes")


def not_acceptable(request):
    raise HTTPException(status_code=406)


def no_content(request):
    raise HTTPException(status_code=204)


def not_modified(request):
    raise HTTPException(status_code=304)


<<<<<<< HEAD
def not_allowed(request):
    raise HTTPException(status_code=405)
=======
def with_headers(request):
    raise HTTPException(status_code=200, headers={"x-potato": "always"})
>>>>>>> 08563922


class HandledExcAfterResponse:
    async def __call__(self, scope, receive, send):
        response = PlainTextResponse("OK", status_code=200)
        await response(scope, receive, send)
        raise HTTPException(status_code=406)


router = Router(
    routes=[
        Route("/runtime_error", endpoint=raise_runtime_error),
        Route("/not_acceptable", endpoint=not_acceptable),
        Route("/no_content", endpoint=no_content),
        Route("/not_modified", endpoint=not_modified),
<<<<<<< HEAD
        Route("/not_allowed", endpoint=not_allowed),
=======
        Route("/with_headers", endpoint=with_headers),
>>>>>>> 08563922
        Route("/handled_exc_after_response", endpoint=HandledExcAfterResponse()),
        WebSocketRoute("/runtime_error", endpoint=raise_runtime_error),
    ]
)


app = ExceptionMiddleware(router)


@pytest.fixture
def client(test_client_factory):
    with test_client_factory(app) as client:
        yield client


def test_not_acceptable(client):
    response = client.get("/not_acceptable")
    assert response.status_code == 406
    assert response.text == "Not Acceptable"


def test_no_content(client):
    response = client.get("/no_content")
    assert response.status_code == 204
    assert "content-length" not in response.headers


def test_not_modified(client):
    response = client.get("/not_modified")
    assert response.status_code == 304
    assert response.text == ""


<<<<<<< HEAD
def test_not_allowed(client):
    response = client.get("/not_allowed")
    assert response.status_code == 405
    assert set(response.headers["allow"].split(", ")) == {"HEAD", "GET"}
=======
def test_with_headers(client):
    response = client.get("/with_headers")
    assert response.status_code == 200
    assert response.headers["x-potato"] == "always"
>>>>>>> 08563922


def test_websockets_should_raise(client):
    with pytest.raises(RuntimeError):
        with client.websocket_connect("/runtime_error"):
            pass  # pragma: nocover


def test_handled_exc_after_response(test_client_factory, client):
    # A 406 HttpException is raised *after* the response has already been sent.
    # The exception middleware should raise a RuntimeError.
    with pytest.raises(RuntimeError):
        client.get("/handled_exc_after_response")

    # If `raise_server_exceptions=False` then the test client will still allow
    # us to see the response as it will have been seen by the client.
    allow_200_client = test_client_factory(app, raise_server_exceptions=False)
    response = allow_200_client.get("/handled_exc_after_response")
    assert response.status_code == 200
    assert response.text == "OK"


def test_force_500_response(test_client_factory):
    def app(scope):
        raise RuntimeError()

    force_500_client = test_client_factory(app, raise_server_exceptions=False)
    response = force_500_client.get("/")
    assert response.status_code == 500
    assert response.text == ""


def test_repr():
    assert repr(HTTPException(404)) == (
        "HTTPException(status_code=404, detail='Not Found')"
    )
    assert repr(HTTPException(404, detail="Not Found: foo")) == (
        "HTTPException(status_code=404, detail='Not Found: foo')"
    )

    class CustomHTTPException(HTTPException):
        pass

    assert repr(CustomHTTPException(500, detail="Something custom")) == (
        "CustomHTTPException(status_code=500, detail='Something custom')"
    )<|MERGE_RESOLUTION|>--- conflicted
+++ resolved
@@ -20,14 +20,13 @@
 def not_modified(request):
     raise HTTPException(status_code=304)
 
-
-<<<<<<< HEAD
+    
 def not_allowed(request):
     raise HTTPException(status_code=405)
-=======
+
+    
 def with_headers(request):
     raise HTTPException(status_code=200, headers={"x-potato": "always"})
->>>>>>> 08563922
 
 
 class HandledExcAfterResponse:
@@ -43,11 +42,8 @@
         Route("/not_acceptable", endpoint=not_acceptable),
         Route("/no_content", endpoint=no_content),
         Route("/not_modified", endpoint=not_modified),
-<<<<<<< HEAD
         Route("/not_allowed", endpoint=not_allowed),
-=======
         Route("/with_headers", endpoint=with_headers),
->>>>>>> 08563922
         Route("/handled_exc_after_response", endpoint=HandledExcAfterResponse()),
         WebSocketRoute("/runtime_error", endpoint=raise_runtime_error),
     ]
@@ -81,17 +77,16 @@
     assert response.text == ""
 
 
-<<<<<<< HEAD
 def test_not_allowed(client):
     response = client.get("/not_allowed")
     assert response.status_code == 405
     assert set(response.headers["allow"].split(", ")) == {"HEAD", "GET"}
-=======
+
+
 def test_with_headers(client):
     response = client.get("/with_headers")
     assert response.status_code == 200
     assert response.headers["x-potato"] == "always"
->>>>>>> 08563922
 
 
 def test_websockets_should_raise(client):
