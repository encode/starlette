import functools
import uuid

import pytest

from starlette.applications import Starlette
from starlette.responses import JSONResponse, PlainTextResponse, Response
from starlette.routing import Host, Mount, NoMatchFound, Route, Router, WebSocketRoute
from starlette.testclient import TestClient
from starlette.websockets import WebSocket, WebSocketDisconnect


def homepage(request):
    return Response("Hello, world", media_type="text/plain")


def users(request):
    return Response("All users", media_type="text/plain")


def user(request):
    content = "User " + request.path_params["username"]
    return Response(content, media_type="text/plain")


def user_me(request):
    content = "User fixed me"
    return Response(content, media_type="text/plain")


def user_no_match(request):  # pragma: no cover
    content = "User fixed no match"
    return Response(content, media_type="text/plain")


app = Router(
    [
        Route("/", endpoint=homepage, methods=["GET"]),
        Mount(
            "/users",
            routes=[
                Route("/", endpoint=users),
                Route("/me", endpoint=user_me),
                Route("/{username}", endpoint=user),
                Route("/nomatch", endpoint=user_no_match),
            ],
        ),
        Mount("/static", app=Response("xxxxx", media_type="image/png")),
    ]
)


@app.route("/func")
def func_homepage(request):
    return Response("Hello, world!", media_type="text/plain")


@app.route("/func", methods=["POST"])
def contact(request):
    return Response("Hello, POST!", media_type="text/plain")


@app.route("/int/{param:int}", name="int-convertor")
def int_convertor(request):
    number = request.path_params["param"]
    return JSONResponse({"int": number})


@app.route("/float/{param:float}", name="float-convertor")
def float_convertor(request):
    num = request.path_params["param"]
    return JSONResponse({"float": num})


@app.route("/path/{param:path}", name="path-convertor")
def path_convertor(request):
    path = request.path_params["param"]
    return JSONResponse({"path": path})


@app.route("/uuid/{param:uuid}", name="uuid-convertor")
def uuid_converter(request):
    uuid_param = request.path_params["param"]
    return JSONResponse({"uuid": str(uuid_param)})


# Route with chars that conflict with regex meta chars
@app.route("/path-with-parentheses({param:int})", name="path-with-parentheses")
def path_with_parentheses(request):
    number = request.path_params["param"]
    return JSONResponse({"int": number})


@app.websocket_route("/ws")
async def websocket_endpoint(session):
    await session.accept()
    await session.send_text("Hello, world!")
    await session.close()


@app.websocket_route("/ws/{room}")
async def websocket_params(session):
    await session.accept()
    await session.send_text(f"Hello, {session.path_params['room']}!")
    await session.close()


client = TestClient(app)


def test_router():
    response = client.get("/")
    assert response.status_code == 200
    assert response.text == "Hello, world"

    response = client.post("/")
    assert response.status_code == 405
    assert response.text == "Method Not Allowed"

    response = client.get("/foo")
    assert response.status_code == 404
    assert response.text == "Not Found"

    response = client.get("/users")
    assert response.status_code == 200
    assert response.text == "All users"

    response = client.get("/users/tomchristie")
    assert response.status_code == 200
    assert response.text == "User tomchristie"

    response = client.get("/users/me")
    assert response.status_code == 200
    assert response.text == "User fixed me"

    response = client.get("/users/tomchristie/")
    assert response.status_code == 200
    assert response.url == "http://testserver/users/tomchristie"
    assert response.text == "User tomchristie"

    response = client.get("/users/nomatch")
    assert response.status_code == 200
    assert response.text == "User nomatch"

    response = client.get("/static/123")
    assert response.status_code == 200
    assert response.text == "xxxxx"


def test_route_converters():
    # Test integer conversion
    response = client.get("/int/5")
    assert response.status_code == 200
    assert response.json() == {"int": 5}
    assert app.url_path_for("int-convertor", param=5) == "/int/5"

    # Test path with parentheses
    response = client.get("/path-with-parentheses(7)")
    assert response.status_code == 200
    assert response.json() == {"int": 7}
    assert (
        app.url_path_for("path-with-parentheses", param=7)
        == "/path-with-parentheses(7)"
    )

    # Test float conversion
    response = client.get("/float/25.5")
    assert response.status_code == 200
    assert response.json() == {"float": 25.5}
    assert app.url_path_for("float-convertor", param=25.5) == "/float/25.5"

    # Test path conversion
    response = client.get("/path/some/example")
    assert response.status_code == 200
    assert response.json() == {"path": "some/example"}
    assert (
        app.url_path_for("path-convertor", param="some/example") == "/path/some/example"
    )

    # Test UUID conversion
    response = client.get("/uuid/ec38df32-ceda-4cfa-9b4a-1aeb94ad551a")
    assert response.status_code == 200
    assert response.json() == {"uuid": "ec38df32-ceda-4cfa-9b4a-1aeb94ad551a"}
    assert (
        app.url_path_for(
            "uuid-convertor", param=uuid.UUID("ec38df32-ceda-4cfa-9b4a-1aeb94ad551a")
        )
        == "/uuid/ec38df32-ceda-4cfa-9b4a-1aeb94ad551a"
    )


def test_url_path_for():
    assert app.url_path_for("homepage") == "/"
    assert app.url_path_for("user", username="tomchristie") == "/users/tomchristie"
    assert app.url_path_for("websocket_endpoint") == "/ws"
    with pytest.raises(NoMatchFound):
        assert app.url_path_for("broken")
    with pytest.raises(AssertionError):
        app.url_path_for("user", username="tom/christie")
    with pytest.raises(AssertionError):
        app.url_path_for("user", username="")


def test_url_for():
    assert (
        app.url_path_for("homepage").make_absolute_url(base_url="https://example.org")
        == "https://example.org/"
    )
    assert (
        app.url_path_for("homepage").make_absolute_url(
            base_url="https://example.org/root_path/"
        )
        == "https://example.org/root_path/"
    )
    assert (
        app.url_path_for("user", username="tomchristie").make_absolute_url(
            base_url="https://example.org"
        )
        == "https://example.org/users/tomchristie"
    )
    assert (
        app.url_path_for("user", username="tomchristie").make_absolute_url(
            base_url="https://example.org/root_path/"
        )
        == "https://example.org/root_path/users/tomchristie"
    )
    assert (
        app.url_path_for("websocket_endpoint").make_absolute_url(
            base_url="https://example.org"
        )
        == "wss://example.org/ws"
    )


def test_router_add_route():
    response = client.get("/func")
    assert response.status_code == 200
    assert response.text == "Hello, world!"


def test_router_duplicate_path():
    response = client.post("/func")
    assert response.status_code == 200
    assert response.text == "Hello, POST!"


def test_router_add_websocket_route():
    with client.websocket_connect("/ws") as session:
        text = session.receive_text()
        assert text == "Hello, world!"

    with client.websocket_connect("/ws/test") as session:
        text = session.receive_text()
        assert text == "Hello, test!"


def http_endpoint(request):
    url = request.url_for("http_endpoint")
    return Response(f"URL: {url}", media_type="text/plain")


class WebSocketEndpoint:
    async def __call__(self, scope, receive, send):
        websocket = WebSocket(scope=scope, receive=receive, send=send)
        await websocket.accept()
        await websocket.send_json({"URL": str(websocket.url_for("websocket_endpoint"))})
        await websocket.close()


mixed_protocol_app = Router(
    routes=[
        Route("/", endpoint=http_endpoint),
        WebSocketRoute("/", endpoint=WebSocketEndpoint(), name="websocket_endpoint"),
    ]
)


def test_protocol_switch():
    client = TestClient(mixed_protocol_app)

    response = client.get("/")
    assert response.status_code == 200
    assert response.text == "URL: http://testserver/"

    with client.websocket_connect("/") as session:
        assert session.receive_json() == {"URL": "ws://testserver/"}

    with pytest.raises(WebSocketDisconnect):
        client.websocket_connect("/404")


ok = PlainTextResponse("OK")


def test_mount_urls():
    mounted = Router([Mount("/users", ok, name="users")])
    client = TestClient(mounted)
    assert client.get("/users").status_code == 200
    assert client.get("/users").url == "http://testserver/users/"
    assert client.get("/users/").status_code == 200
    assert client.get("/users/a").status_code == 200
    assert client.get("/usersa").status_code == 404


def test_reverse_mount_urls():
    mounted = Router([Mount("/users", ok, name="users")])
    assert mounted.url_path_for("users", path="/a") == "/users/a"

    users = Router([Route("/{username}", ok, name="user")])
    mounted = Router([Mount("/{subpath}/users", users, name="users")])
    assert (
        mounted.url_path_for("users:user", subpath="test", username="tom")
        == "/test/users/tom"
    )
    assert (
        mounted.url_path_for("users", subpath="test", path="/tom") == "/test/users/tom"
    )


def test_mount_at_root():
    mounted = Router([Mount("/", ok, name="users")])
    client = TestClient(mounted)
    assert client.get("/").status_code == 200


def users_api(request):
    return JSONResponse({"users": [{"username": "tom"}]})


mixed_hosts_app = Router(
    routes=[
        Host(
            "www.example.org",
            app=Router(
                [
                    Route("/", homepage, name="homepage"),
                    Route("/users", users, name="users"),
                ]
            ),
        ),
        Host(
            "api.example.org",
            name="api",
            app=Router([Route("/users", users_api, name="users")]),
        ),
    ]
)


def test_host_routing():
    client = TestClient(mixed_hosts_app, base_url="https://api.example.org/")

    response = client.get("/users")
    assert response.status_code == 200
    assert response.json() == {"users": [{"username": "tom"}]}

    response = client.get("/")
    assert response.status_code == 404

    client = TestClient(mixed_hosts_app, base_url="https://www.example.org/")

    response = client.get("/users")
    assert response.status_code == 200
    assert response.text == "All users"

    response = client.get("/")
    assert response.status_code == 200


def test_host_reverse_urls():
    assert (
        mixed_hosts_app.url_path_for("homepage").make_absolute_url("https://whatever")
        == "https://www.example.org/"
    )
    assert (
        mixed_hosts_app.url_path_for("users").make_absolute_url("https://whatever")
        == "https://www.example.org/users"
    )
    assert (
        mixed_hosts_app.url_path_for("api:users").make_absolute_url("https://whatever")
        == "https://api.example.org/users"
    )


async def subdomain_app(scope, receive, send):
    response = JSONResponse({"subdomain": scope["path_params"]["subdomain"]})
    await response(scope, receive, send)


subdomain_app = Router(
    routes=[Host("{subdomain}.example.org", app=subdomain_app, name="subdomains")]
)


def test_subdomain_routing():
    client = TestClient(subdomain_app, base_url="https://foo.example.org/")

    response = client.get("/")
    assert response.status_code == 200
    assert response.json() == {"subdomain": "foo"}


def test_subdomain_reverse_urls():
    assert (
        subdomain_app.url_path_for(
            "subdomains", subdomain="foo", path="/homepage"
        ).make_absolute_url("https://whatever")
        == "https://foo.example.org/homepage"
    )


async def echo_urls(request):
    return JSONResponse(
        {
            "index": request.url_for("index"),
            "submount": request.url_for("mount:submount"),
        }
    )


echo_url_routes = [
    Route("/", echo_urls, name="index", methods=["GET"]),
    Mount(
        "/submount",
        name="mount",
        routes=[Route("/", echo_urls, name="submount", methods=["GET"])],
    ),
]


def test_url_for_with_root_path():
    app = Starlette(routes=echo_url_routes)
    client = TestClient(app, base_url="https://www.example.org/", root_path="/sub_path")
    response = client.get("/")
    assert response.json() == {
        "index": "https://www.example.org/sub_path/",
        "submount": "https://www.example.org/sub_path/submount/",
    }
    response = client.get("/submount/")
    assert response.json() == {
        "index": "https://www.example.org/sub_path/",
        "submount": "https://www.example.org/sub_path/submount/",
    }


async def stub_app(scope, receive, send):
    pass  # pragma: no cover


double_mount_routes = [
    Mount("/mount", name="mount", routes=[Mount("/static", stub_app, name="static")]),
]


def test_url_for_with_double_mount():
    app = Starlette(routes=double_mount_routes)
    url = app.url_path_for("mount:static", path="123")
    assert url == "/mount/static/123"


def test_standalone_route_matches():
    app = Route("/", PlainTextResponse("Hello, World!"))
    client = TestClient(app)
    response = client.get("/")
    assert response.status_code == 200
    assert response.text == "Hello, World!"


def test_standalone_route_does_not_match():
    app = Route("/", PlainTextResponse("Hello, World!"))
    client = TestClient(app)
    response = client.get("/invalid")
    assert response.status_code == 404
    assert response.text == "Not Found"


async def ws_helloworld(websocket):
    await websocket.accept()
    await websocket.send_text("Hello, world!")
    await websocket.close()


def test_standalone_ws_route_matches():
    app = WebSocketRoute("/", ws_helloworld)
    client = TestClient(app)
    with client.websocket_connect("/") as websocket:
        text = websocket.receive_text()
        assert text == "Hello, world!"


def test_standalone_ws_route_does_not_match():
    app = WebSocketRoute("/", ws_helloworld)
    client = TestClient(app)
    with pytest.raises(WebSocketDisconnect):
        client.websocket_connect("/invalid")


<<<<<<< HEAD
async def _partial_async_endpoint(arg, request):
    return JSONResponse({"arg": arg})


partial_async_endpoint = functools.partial(_partial_async_endpoint, "foo")

partial_async_app = Router(routes=[Route("/", partial_async_endpoint)])


def test_partial_async_endpoint():
    response = TestClient(partial_async_app).get("/")
    assert response.status_code == 200
    assert response.json() == {"arg": "foo"}
=======
def test_lifespan_async():
    startup_complete = False
    shutdown_complete = False

    async def hello_world(request):
        return PlainTextResponse("hello, world")

    async def run_startup():
        nonlocal startup_complete
        startup_complete = True

    async def run_shutdown():
        nonlocal shutdown_complete
        shutdown_complete = True

    app = Router(
        on_startup=[run_startup],
        on_shutdown=[run_shutdown],
        routes=[Route("/", hello_world)],
    )

    assert not startup_complete
    assert not shutdown_complete
    with TestClient(app) as client:
        assert startup_complete
        assert not shutdown_complete
        client.get("/")
    assert startup_complete
    assert shutdown_complete


def test_lifespan_sync():
    startup_complete = False
    shutdown_complete = False

    def hello_world(request):
        return PlainTextResponse("hello, world")

    def run_startup():
        nonlocal startup_complete
        startup_complete = True

    def run_shutdown():
        nonlocal shutdown_complete
        shutdown_complete = True

    app = Router(
        on_startup=[run_startup],
        on_shutdown=[run_shutdown],
        routes=[Route("/", hello_world)],
    )

    assert not startup_complete
    assert not shutdown_complete
    with TestClient(app) as client:
        assert startup_complete
        assert not shutdown_complete
        client.get("/")
    assert startup_complete
    assert shutdown_complete


def test_raise_on_startup():
    def run_startup():
        raise RuntimeError()

    router = Router(on_startup=[run_startup])

    async def app(scope, receive, send):
        async def _send(message):
            nonlocal startup_failed
            if message["type"] == "lifespan.startup.failed":
                startup_failed = True
            return await send(message)

        await router(scope, receive, _send)

    startup_failed = False
    with pytest.raises(RuntimeError):
        with TestClient(app):
            pass  # pragma: nocover
    assert startup_failed


def test_raise_on_shutdown():
    def run_shutdown():
        raise RuntimeError()

    app = Router(on_shutdown=[run_shutdown])

    with pytest.raises(RuntimeError):
        with TestClient(app):
            pass  # pragma: nocover
>>>>>>> 192ac4e9
<|MERGE_RESOLUTION|>--- conflicted
+++ resolved
@@ -495,21 +495,6 @@
         client.websocket_connect("/invalid")
 
 
-<<<<<<< HEAD
-async def _partial_async_endpoint(arg, request):
-    return JSONResponse({"arg": arg})
-
-
-partial_async_endpoint = functools.partial(_partial_async_endpoint, "foo")
-
-partial_async_app = Router(routes=[Route("/", partial_async_endpoint)])
-
-
-def test_partial_async_endpoint():
-    response = TestClient(partial_async_app).get("/")
-    assert response.status_code == 200
-    assert response.json() == {"arg": "foo"}
-=======
 def test_lifespan_async():
     startup_complete = False
     shutdown_complete = False
@@ -603,4 +588,18 @@
     with pytest.raises(RuntimeError):
         with TestClient(app):
             pass  # pragma: nocover
->>>>>>> 192ac4e9
+
+
+async def _partial_async_endpoint(arg, request):
+    return JSONResponse({"arg": arg})
+
+
+partial_async_endpoint = functools.partial(_partial_async_endpoint, "foo")
+
+partial_async_app = Router(routes=[Route("/", partial_async_endpoint)])
+
+
+def test_partial_async_endpoint():
+    response = TestClient(partial_async_app).get("/")
+    assert response.status_code == 200
+    assert response.json() == {"arg": "foo"}