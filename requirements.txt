# Optionals
-e .[full]

# Testing
autoflake==1.4
black==21.12b0
coverage==6.2
databases[sqlite]==0.5.3
flake8==4.0.1
isort==5.10.1
mypy==0.930
types-requests==2.26.3
types-contextvars==2.4.0
types-PyYAML==6.0.1
types-dataclasses==0.6.2
pytest==6.2.5
trio==0.19.0

# Documentation
mkdocs==1.2.3
mkdocs-material==8.1.3
mkautodoc==0.1.0

# Packaging
twine==3.7.1
<<<<<<< HEAD
wheel==0.37.0

asgiref
=======
wheel==0.37.1
>>>>>>> 46334278
<|MERGE_RESOLUTION|>--- conflicted
+++ resolved
@@ -23,10 +23,4 @@
 
 # Packaging
 twine==3.7.1
-<<<<<<< HEAD
-wheel==0.37.0
-
-asgiref
-=======
-wheel==0.37.1
->>>>>>> 46334278
+wheel==0.37.1